--- conflicted
+++ resolved
@@ -22,10 +22,6 @@
         self.d_median = []
         self.phi_median = []
         self.latencyArray = []
-<<<<<<< HEAD
-
-=======
->>>>>>> 07cef57b
 
 
         # Define Constants
@@ -135,11 +131,7 @@
             self.latencyArray.pop(0)
 
         # print "Latency of segment list: ", segment_latency
-<<<<<<< HEAD
-        #print("Mean latency of Estimation:................. %s" % np.mean(self.latencyArray))
-=======
         # print("Mean latency of Estimation:................. %s" % np.mean(self.latencyArray))
->>>>>>> 07cef57b
 
         # TODO (1): see above, method does not exist
         #self.pub_belief_img.publish(belief_img)
