{
    // Use IntelliSense to learn about possible attributes.
    // Hover to view descriptions of existing attributes.
    // For more information, visit: https://go.microsoft.com/fwlink/?linkid=830387
    "version": "0.2.0",
    "configurations": [
        {
            "name": "Optical Flow Node",
            "type": "ros",
            "request": "launch",
            "target": "/code/src/dt-core/packages/robots/duckiedrone/optical_flow/launch/optical_flow_node.launch",
            "arguments": [
                "veh:=${env:VEHICLE_NAME}",
            ]
        },
        {
            "name": "Ground Projection Node",
            "request": "launch",
            "target": "/code/src/dt-core/packages/ground_projection/launch/ground_projection_node.launch",
            "launch": [
                "rviz",
                "gz",
                "gzclient",
                "gzserver"
            ],
            "type": "ros",
            "arguments": [
                "veh:=${env:VEHICLE_NAME}",
            ]
        },
        {
            "name": "State Estimator Node",
            "type": "ros",
            "request": "launch",
            "target": "/code/src/dt-core/packages/robots/duckiedrone/state_estimator/launch/state_estimator_node.launch",
            "arguments": [
                "veh:=${env:VEHICLE_NAME}",
            ]
        },
        {
<<<<<<< HEAD
            "name": "Fly Mux Node",
            "type": "ros",
            "request": "launch",
            "target": "/code/src/dt-core/packages/robots/duckiedrone/fly_commands_mux/launch/fly_commands_mux_node.launch",
=======
            "name": "Rigid Transform Node",
            "type": "ros",
            "request": "launch",
            "target": "/code/src/dt-core/packages/robots/duckiedrone/rigid_transform/launch/rigid_transfrom_node.launch",
            "arguments": [
                "veh:=${env:VEHICLE_NAME}",
            ],
            "env": {"DEBUG": "1"}
        },
        {
            "name": "DD24 Velocity Estimation Stack",
            "type": "ros",
            "request": "launch",
            "target": "/code/src/dt-core/packages/robots/duckiedrone/duckiedrone_computer_vision/launch/computer_vision.launch",
>>>>>>> 9b255cf8
            "arguments": [
                "veh:=${env:VEHICLE_NAME}",
            ]
        },
    ]
}<|MERGE_RESOLUTION|>--- conflicted
+++ resolved
@@ -38,12 +38,6 @@
             ]
         },
         {
-<<<<<<< HEAD
-            "name": "Fly Mux Node",
-            "type": "ros",
-            "request": "launch",
-            "target": "/code/src/dt-core/packages/robots/duckiedrone/fly_commands_mux/launch/fly_commands_mux_node.launch",
-=======
             "name": "Rigid Transform Node",
             "type": "ros",
             "request": "launch",
@@ -58,7 +52,15 @@
             "type": "ros",
             "request": "launch",
             "target": "/code/src/dt-core/packages/robots/duckiedrone/duckiedrone_computer_vision/launch/computer_vision.launch",
->>>>>>> 9b255cf8
+            "arguments": [
+                "veh:=${env:VEHICLE_NAME}",
+            ]
+        },
+        {
+            "name": "Fly Mux Node",
+            "type": "ros",
+            "request": "launch",
+            "target": "/code/src/dt-core/packages/robots/duckiedrone/fly_commands_mux/launch/fly_commands_mux_node.launch",
             "arguments": [
                 "veh:=${env:VEHICLE_NAME}",
             ]
