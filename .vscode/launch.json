--- conflicted
+++ resolved
@@ -29,17 +29,19 @@
             ]
         },
         {
-<<<<<<< HEAD
+            "name": "State Estimator Node",
+            "type": "ros",
+            "request": "launch",
+            "target": "/code/src/dt-core/packages/robots/duckiedrone/state_estimator/launch/state_estimator_node.launch",
+            "arguments": [
+                "veh:=${env:VEHICLE_NAME}",
+            ]
+        },
+        {
             "name": "Fly Mux Node",
             "type": "ros",
             "request": "launch",
             "target": "/code/src/dt-core/packages/robots/duckiedrone/fly_commands_mux/launch/fly_commands_mux_node.launch",
-=======
-            "name": "State Estimator Node",
-            "type": "ros",
-            "request": "launch",
-            "target": "/code/src/dt-core/packages/robots/duckiedrone/state_estimator/launch/state_estimator_node.launch",
->>>>>>> c9b424b1
             "arguments": [
                 "veh:=${env:VEHICLE_NAME}",
             ]
