[bumpversion]
<<<<<<< HEAD
current_version = 4.2.0
files = .dtproject
=======
current_version = 4.1.4
files = dtproject/self.yaml
>>>>>>> 76d3df13
commit = True
tag = True<|MERGE_RESOLUTION|>--- conflicted
+++ resolved
@@ -1,10 +1,5 @@
 [bumpversion]
-<<<<<<< HEAD
-current_version = 4.2.0
-files = .dtproject
-=======
 current_version = 4.1.4
 files = dtproject/self.yaml
->>>>>>> 76d3df13
 commit = True
 tag = True