#!/usr/bin/env python3
from concurrent.futures import ThreadPoolExecutor
from queue import Queue, Empty
from threading import Thread

import cv2
import numpy as np
import rospy
import tf
from dt_apriltags import Detector
from dt_class_utils import DTReminder
from duckietown_msgs.msg import AprilTagDetectionArray, AprilTagDetection
from geometry_msgs.msg import Transform, Vector3, Quaternion
from image_geometry import PinholeCameraModel
from sensor_msgs.msg import CameraInfo, CompressedImage
from turbojpeg import TurboJPEG, TJPF_GRAY

from duckietown.dtros import DTROS, NodeType, TopicType, DTParam, ParamType


class AprilTagDetector(DTROS):
    def __init__(self):
        super(AprilTagDetector, self).__init__(
<<<<<<< HEAD
            node_name="apriltag_detector_node", node_type=NodeType.PERCEPTION, fsm_controlled=True
=======
            node_name="apriltag_detector_node",
            node_type=NodeType.PERCEPTION,
            fsm_controlled=True
>>>>>>> 3c22bac7
        )
        # get static parameters
        self.family = rospy.get_param("~family", "tag36h11")
        self.ndetectors = rospy.get_param("~ndetectors", 1)
        self.nthreads = rospy.get_param("~nthreads", 1)
        self.quad_decimate = rospy.get_param("~quad_decimate", [1.0])
        self.quad_sigma = rospy.get_param("~quad_sigma", 0.0)
        self.refine_edges = rospy.get_param("~refine_edges", 1)
        self.decode_sharpening = rospy.get_param("~decode_sharpening", 0.25)
        self.tag_size = rospy.get_param("~tag_size", 0.065)
        self.rectify_alpha = rospy.get_param("~rectify_alpha", 0.0)
        # dynamic parameter
        self.detection_freq = DTParam(
            "~detection_freq", default=-1, param_type=ParamType.INT, min_value=-1, max_value=30
        )
        self._detection_reminder = DTReminder(frequency=self.detection_freq.value)
        # camera info
        self._camera_parameters = None
        self._mapx, self._mapy = None, None
        # create detector object
        self._detectors = [
            Detector(
                families=self.family,
                nthreads=self.nthreads,
                quad_decimate=self.quad_decimate[i],
                quad_sigma=self.quad_sigma,
                refine_edges=self.refine_edges,
                decode_sharpening=self.decode_sharpening,
            )
            for i in range(self.ndetectors)
        ]
        self._renderer_busy = False
        # create a CV bridge object
        self._jpeg = TurboJPEG()
        # create subscribers
        self._img_sub = rospy.Subscriber(
            "~image", CompressedImage, self._img_cb, queue_size=1, buff_size="20MB"
        )
        self._cinfo_sub = rospy.Subscriber("~camera_info", CameraInfo, self._cinfo_cb, queue_size=1)
        # create publisher
        self._tag_pub = rospy.Publisher(
            "~detections",
            AprilTagDetectionArray,
            queue_size=1,
            dt_topic_type=TopicType.PERCEPTION,
            dt_help="Tag detections",
        )
        self._img_pub = rospy.Publisher(
            "~detections/image/compressed",
            CompressedImage,
            queue_size=1,
            dt_topic_type=TopicType.VISUALIZATION,
            dt_help="Camera image with tag publishs superimposed",
        )
        # create queue of detectors
        self._detectors_queue = Queue(self.ndetectors)
        for i in range(self.ndetectors):
            self._detectors_queue.put(i)
        # create thread pool
        self._workers = ThreadPoolExecutor(self.ndetectors)
        # create TF broadcaster
        self._tf_bcaster = tf.TransformBroadcaster()

    def on_shutdown(self):
        self.loginfo("Shutting down workers pool")
        self._workers.shutdown()

    def _cinfo_cb(self, msg):
        # create mapx and mapy
        H, W = msg.height, msg.width
        # create new camera info
        self.camera_model = PinholeCameraModel()
        self.camera_model.fromCameraInfo(msg)
        # find optimal rectified pinhole camera
        with self.profiler("/cb/camera_info/get_optimal_new_camera_matrix"):
            rect_K, _ = cv2.getOptimalNewCameraMatrix(
                self.camera_model.K, self.camera_model.D, (W, H), self.rectify_alpha
            )
            # store new camera parameters
            self._camera_parameters = (rect_K[0, 0], rect_K[1, 1], rect_K[0, 2], rect_K[1, 2])
        # create rectification map
        with self.profiler("/cb/camera_info/init_undistort_rectify_map"):
            self._mapx, self._mapy = cv2.initUndistortRectifyMap(
                self.camera_model.K, self.camera_model.D, None, rect_K, (W, H), cv2.CV_32FC1
            )
        # once we got the camera info, we can stop the subscriber
        # LP: commenting this out for now since it doesn't work properly and is flooding the terminal
        # self.loginfo("Camera info message received. Unsubscribing from camera_info topic.")
        # noinspection PyBroadException
        try:
            self._cinfo_sub.shutdown()
        except BaseException:
            pass

    def _detect(self, detector_id, msg):
        # turn image message into grayscale image
        with self.profiler("/cb/image/decode"):
            img = self._jpeg.decode(msg.data, pixel_format=TJPF_GRAY)
        # run input image through the rectification map
        with self.profiler("/cb/image/rectify"):
            img = cv2.remap(img, self._mapx, self._mapy, cv2.INTER_LINEAR)
        # detect tags
        with self.profiler("/cb/image/detection"):
            tags = self._detectors[detector_id].detect(img, True, self._camera_parameters, self.tag_size)
        # pack detections into a message
        tags_msg = AprilTagDetectionArray()
        tags_msg.header.stamp = msg.header.stamp
        tags_msg.header.frame_id = msg.header.frame_id
        for tag in tags:
            # turn rotation matrix into quaternion
            q = _matrix_to_quaternion(tag.pose_R)
            p = tag.pose_t.T[0]
            # create single tag detection object
            detection = AprilTagDetection(
                transform=Transform(
                    translation=Vector3(x=p[0], y=p[1], z=p[2]),
                    rotation=Quaternion(x=q[0], y=q[1], z=q[2], w=q[3]),
                ),
                tag_id=tag.tag_id,
                tag_family=str(tag.tag_family),
                hamming=tag.hamming,
                decision_margin=tag.decision_margin,
                homography=tag.homography.flatten().astype(np.float32).tolist(),
                center=tag.center.tolist(),
                corners=tag.corners.flatten().tolist(),
                pose_error=tag.pose_err,
            )
            # add detection to array
            tags_msg.detections.append(detection)
            # publish tf
            self._tf_bcaster.sendTransform(
                p.tolist(),
                q.tolist(),
                msg.header.stamp,
                "tag/{:s}".format(str(tag.tag_id)),
                msg.header.frame_id,
            )
        # publish detections
        self._tag_pub.publish(tags_msg)
        # update healthy frequency metadata
        self._tag_pub.set_healthy_freq(self._img_sub.get_frequency())
        self._img_pub.set_healthy_freq(self._img_sub.get_frequency())
        # put detector back in queue
        self._detectors_queue.put(detector_id)
        # render visualization (if needed)
        if self._img_pub.anybody_listening() and not self._renderer_busy:
            self._renderer_busy = True
            Thread(target=self._render_detections, args=(msg, img, tags)).start()

    def _img_cb(self, msg):
        # make sure we have received camera info
        if self._camera_parameters is None:
            return
        # make sure we have a rectification map available
        if self._mapx is None or self._mapy is None:
            return
        # make sure somebody wants this
        if (not self._img_pub.anybody_listening()) and (not self._tag_pub.anybody_listening()):
            return
        # make sure this is a good time to detect (always keep this as last check)
        if not self._detection_reminder.is_time(frequency=self.detection_freq.value):
            return
        # make sure we are still running
        if self.is_shutdown:
            return
        # ---
        # find the first available worker (if any)
        try:
            i = self._detectors_queue.get(block=False)
            # submit this image to the pool
            self._workers.submit(self._detect, i, msg)
        except Empty:
            pass

    def _render_detections(self, msg, img, detections):
        with self.profiler("/publishs_image"):
            # get a color buffer from the BW image
            img = cv2.cvtColor(img, cv2.COLOR_GRAY2RGB)
            # draw each tag
            for detection in detections:
                for idx in range(len(detection.corners)):
                    cv2.line(
                        img,
                        tuple(detection.corners[idx - 1, :].astype(int)),
                        tuple(detection.corners[idx, :].astype(int)),
                        (0, 255, 0),
                    )
                # draw the tag ID
                cv2.putText(
                    img,
                    str(detection.tag_id),
                    org=(detection.corners[0, 0].astype(int) + 10, detection.corners[0, 1].astype(int) + 10),
                    fontFace=cv2.FONT_HERSHEY_SIMPLEX,
                    fontScale=0.8,
                    color=(0, 0, 255),
                )
            # pack image into a message
            img_msg = CompressedImage()
            img_msg.header.stamp = msg.header.stamp
            img_msg.header.frame_id = msg.header.frame_id
            img_msg.format = "jpeg"
            img_msg.data = self._jpeg.encode(img)
        # ---
        self._img_pub.publish(img_msg)
        self._renderer_busy = False


def _matrix_to_quaternion(r):
    T = np.array(((0, 0, 0, 0), (0, 0, 0, 0), (0, 0, 0, 0), (0, 0, 0, 1)), dtype=np.float64)
    T[0:3, 0:3] = r
    return tf.transformations.quaternion_from_matrix(T)


if __name__ == "__main__":
    node = AprilTagDetector()
    # spin forever
    rospy.spin()<|MERGE_RESOLUTION|>--- conflicted
+++ resolved
@@ -21,13 +21,9 @@
 class AprilTagDetector(DTROS):
     def __init__(self):
         super(AprilTagDetector, self).__init__(
-<<<<<<< HEAD
-            node_name="apriltag_detector_node", node_type=NodeType.PERCEPTION, fsm_controlled=True
-=======
             node_name="apriltag_detector_node",
             node_type=NodeType.PERCEPTION,
             fsm_controlled=True
->>>>>>> 3c22bac7
         )
         # get static parameters
         self.family = rospy.get_param("~family", "tag36h11")
