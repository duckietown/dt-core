#!/usr/bin/env python3
import copy

import rospy
from duckietown_msgs.msg import BoolStamped, FSMState
from duckietown_msgs.srv import SetFSMState, SetFSMStateResponse, ChangePattern
from std_srvs.srv import SetBool
from std_msgs.msg import String


class FSMNode:
    def __init__(self):
        self.node_name = rospy.get_name()

        # Build transition dictionray
        self.states_dict = rospy.get_param("~states", {})
        # Validate state and global transitions
        if not self._validateStates(self.states_dict):
            rospy.signal_shutdown(f"[{self.node_name}] Incoherent definition.")
            return

        # Load global transitions
        self.global_transitions_dict = rospy.get_param("~global_transitions", {})
        if not self._validateGlobalTransitions(self.global_transitions_dict, list(self.states_dict.keys())):
            rospy.signal_shutdown(f"[{self.node_name}] Incoherent definition.")
            return

        # Setup initial state
        self.state_msg = FSMState()
        self.state_msg.state = rospy.get_param("~initial_state", "")
        self.state_msg.header.stamp = rospy.Time.now()
        # Setup publisher and publish initial state
        self.pub_state = rospy.Publisher("~mode", FSMState, queue_size=1, latch=True)

        # Provide service
        self.srv_state = rospy.Service("~set_state", SetFSMState, self.cbSrvSetState)

        # Construct service calls
        self.srv_dict = dict()
        nodes = rospy.get_param("~nodes")
        # rospy.loginfo(nodes)
        self.active_nodes = None

        # for node_name, topic_name in list(nodes.items()):
        #     self.pub_dict[node_name] = rospy.Publisher(topic_name, BoolStamped, queue_size=1, latch=True)

        for node_name, service_name in list(nodes.items()):
            rospy.loginfo(f"FSM waiting for service {service_name}")
<<<<<<< HEAD
            rospy.wait_for_service(service_name, timeout=500.0)  #  Not sure if there is a better way to do this
=======
            rospy.wait_for_service(
                service_name, timeout=10.0
            )  #  Not sure if there is a better way to do this
>>>>>>> 6d8e99a5
            self.srv_dict[node_name] = rospy.ServiceProxy(service_name, SetBool)
            rospy.loginfo(f"FSM found service {service_name}")

        # to change the LEDs
        self.changePattern = rospy.ServiceProxy("~set_pattern", ChangePattern)

        # print self.pub_dict
        # Process events definition
        param_events_dict = rospy.get_param("~events", {})
        # Validate events definition
        if not self._validateEvents(param_events_dict):
            rospy.signal_shutdown(f"[{self.node_name}] Invalid event definition.")
            return

        self.sub_list = list()
        self.event_trigger_dict = dict()
        for event_name, event_dict in list(param_events_dict.items()):
            topic_name = event_dict["topic"]
            msg_type = event_dict["msg_type"]
            self.event_trigger_dict[event_name] = event_dict["trigger"]
            # TODO so far I can't figure out how to put msg_type instead of BoolStamped.
            # importlib might help. But it might get too complicated since different type
            self.sub_list.append(
                rospy.Subscriber(topic_name, BoolStamped, self.cbEvent, callback_args=event_name)
            )

        rospy.loginfo(f"[{self.node_name}] Initialized.")
        # Publish initial state
        self.publish()

    def _validateGlobalTransitions(self, global_transitions, valid_states):
        pass_flag = True
        for event_name, state_name in list(global_transitions.items()):
            if state_name not in valid_states:
                rospy.logerr(
                    f"[{self.node_name}] State {state_name} is not valid. (From global_transitions of "
                    f"{event_name})"
                )
                pass_flag = False
        return pass_flag

    def _validateEvents(self, events_dict):
        pass_flag = True
        for event_name, event_dict in list(events_dict.items()):
            if "topic" not in event_dict:
                rospy.logerr(f"[{self.node_name}] Event {event_name} missing topic definition.")
                pass_flag = False
            if "msg_type" not in event_dict:
                rospy.logerr(f"[{self.node_name}] Event {event_name} missing msg_type definition.")
                pass_flag = False
            if "trigger" not in event_dict:
                rospy.logerr(f"[{self.node_name}] Event {event_name} missing trigger definition.")
                pass_flag = False
        return pass_flag

    def _validateStates(self, states_dict):
        pass_flag = True
        valid_states = list(states_dict.keys())
        for state, state_dict in list(states_dict.items()):
            # Validate the existence of all reachable states
            transitions_dict = state_dict.get("transitions")
            if transitions_dict is None:
                continue
            else:
                for transition, next_state in list(transitions_dict.items()):
                    if next_state not in valid_states:
                        rospy.logerr(
                            f"[{self.node_name}] {next_state} not a valide state. (From {state} with event "
                            f"{transition})"
                        )
                        pass_flag = False
        return pass_flag

    def _getNextState(self, state_name, event_name):
        if not self.isValidState(state_name):
            rospy.logwarn(f"[{self.node_name}] {state_name} not defined. Treat as terminal. ")
            return None

        # state transitions overwrites global transition
        state_dict = self.states_dict.get(state_name)
        if "transitions" in state_dict:
            next_state = state_dict["transitions"].get(event_name)
        else:
            next_state = None

        # state transitions overwrites global transitions
        if next_state is None:
            # No state transition defined, look up global transition
            next_state = self.global_transitions_dict.get(event_name)  # None when no global transitions
        return next_state

    def _getActiveNodesOfState(self, state_name):
        state_dict = self.states_dict[state_name]
        active_nodes = state_dict.get("active_nodes")
        if active_nodes is None:
            rospy.logwarn(f"[{self.node_name}] No active nodes defined for {state_name}. Deactive all nodes.")
            active_nodes = []
        return active_nodes

    def _getLightsofState(self, state_name):
        state_dict = self.states_dict[state_name]
        lights = state_dict.get("lights")
        return lights

    def publish(self):
        self.publishBools()
        self.publishState()
        self.updateLights()

    def isValidState(self, state):
        return state in list(self.states_dict.keys())

    def cbSrvSetState(self, req):
        if self.isValidState(req.state):
            self.state_msg.header.stamp = rospy.Time.now()
            self.state_msg.state = req.state
            self.publish()
        else:
            rospy.logwarn(f"[{self.node_name}] {req.state} is not a valid state.")
        return SetFSMStateResponse()

    def publishState(self):
        self.pub_state.publish(self.state_msg)
        rospy.loginfo(f"[{self.node_name}] FSMState: {self.state_msg.state}")

    def publishBools(self):
        active_nodes = self._getActiveNodesOfState(self.state_msg.state)

        for node_name, srv_pub in list(self.srv_dict.items()):
            msg = BoolStamped()
            msg.header.stamp = self.state_msg.header.stamp
            msg.data = bool(node_name in active_nodes)
            node_state = "ON" if msg.data else "OFF"
            # rospy.loginfo("[%s] Node %s is %s in %s" %(self.node_name, node_name, node_state,
            # self.state_msg.state))
            if self.active_nodes is not None:
                if (node_name in active_nodes) == (node_name in self.active_nodes):
                    continue
            # else:
            #     rospy.logwarn("[%s] self.active_nodes is None!" %(self.node_name))
            # continue

            resp = srv_pub(msg.data)

            # rospy.loginfo("[%s] node %s msg %s" %(self.node_name, node_name, msg))
            # rospy.loginfo("[%s] Node %s set to %s." %(self.node_name, node_name, node_state))
        self.active_nodes = copy.deepcopy(active_nodes)

    def updateLights(self):
        lights = self._getLightsofState(self.state_msg.state)
        if lights is not None:
            msg = String()
            msg.data = lights
            self.changePattern(msg)

    def cbEvent(self, msg, event_name):
        if msg.data == self.event_trigger_dict[event_name]:
            # Update timestamp
            self.state_msg.header.stamp = msg.header.stamp
            next_state = self._getNextState(self.state_msg.state, event_name)
            if next_state is not None:
                # Has a defined transition
                self.state_msg.state = next_state
                self.publish()

    def on_shutdown(self):
        rospy.loginfo(f"[{self.node_name}] Shutting down.")


if __name__ == "__main__":
    # Initialize the node with rospy
    rospy.init_node("fsm_node", anonymous=False)

    # Create the NodeName object
    node = FSMNode()
    # Setup proper shutdown behavior
    rospy.on_shutdown(node.on_shutdown)
    # Keep it spinning to keep the node alive
    rospy.spin()<|MERGE_RESOLUTION|>--- conflicted
+++ resolved
@@ -46,13 +46,9 @@
 
         for node_name, service_name in list(nodes.items()):
             rospy.loginfo(f"FSM waiting for service {service_name}")
-<<<<<<< HEAD
-            rospy.wait_for_service(service_name, timeout=500.0)  #  Not sure if there is a better way to do this
-=======
             rospy.wait_for_service(
                 service_name, timeout=10.0
             )  #  Not sure if there is a better way to do this
->>>>>>> 6d8e99a5
             self.srv_dict[node_name] = rospy.ServiceProxy(service_name, SetBool)
             rospy.loginfo(f"FSM found service {service_name}")
 
