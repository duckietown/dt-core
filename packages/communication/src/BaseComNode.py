--- conflicted
+++ resolved
@@ -93,7 +93,6 @@
         :param data: intersection data given by ROS
         """
 
-<<<<<<< HEAD
         print("BaseComNode: intersection_type_callback")
 
         # Update only when we have information
@@ -116,28 +115,6 @@
             if self.curr_intersection_type == new_intersection_type:
                 return
 
-=======
-        if len(msgs.infos) != 0:
-            for info in msgs.infos:
-                print(info.tag_type)
-                if (info.tag_type == tag_info.SIGN):
-                    if (info.traffic_sign_type == tag_info.STOP):
-                        new_intersection_type = IntersectionType.StopSign
-                        #print(" intersection_type_callback  StopSign")
-                        break
-                    elif (info.traffic_sign_type == tag_info.T_LIGHT_AHEAD):
-                        new_intersection_type = IntersectionType.TrafficLight
-                        #print(" intersection_type_callback  TrafficLight")
-                        break
-
-            #print(f" intersection_type_callback  {self.curr_intersection_type}, {new_intersection_type}")
-            if self.curr_intersection_type == new_intersection_type:
-                
-                return
-
-            print(" intersection_type_callback  CHANGED")
-
->>>>>>> 79609ca3
             # TODO: fill the state machine for transitions
             # Reset all time_trackers since a new intersection means a new cycle
             self.begin_solving_time_sec = time()
@@ -213,11 +190,7 @@
             self.ss_solver.reset()
             self.blink_at(self.ss_solver.blink_freq)
 
-<<<<<<< HEAD
         print(f'points {len(self.ss_solver.point_buffer.points)}')
-=======
-        # print('points', len(self.ss_solver.point_buffer.points))
->>>>>>> 79609ca3
         buffer = self.ss_solver.point_buffer.points.copy()
         #for i, point in enumerate(buffer):
         #    #freq, spikes = point.get_frequency()
@@ -253,24 +226,8 @@
         if action_state in [ActionState.Go, ActionState.TimedOut]:
             print(" update action state GO | Timeout")
             # Set the intersection to unknown so we stop processing
-<<<<<<< HEAD
             self.begin_solving_time_sec = time()
             self.last_state_transition_time = time()
 
             # Publish signals and handle LED colors
-            self.publish_signal(action_state)
-=======
-            #self.curr_intersection_type = IntersectionType.Unknown
-            self.begin_solving_time_sec = time()
-            self.last_state_transition_time = time()
-            
-            # Publish signals and handle LED colors
-            self.publish_signal(action_state)
-
-            # TODO TESTS and Continuous running. Use for standalone demo
-            # Uncomment to TEST TL solving: 
-            #self.curr_intersection_type = IntersectionType.TrafficLight
-
-            # Uncomment to TEST SS solving:
-            #self.curr_intersection_type = IntersectionType.StopSign
->>>>>>> 79609ca3
+            self.publish_signal(action_state)