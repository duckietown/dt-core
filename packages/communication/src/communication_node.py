#!/usr/bin/env python3

import rospy
from BaseComNode import BaseComNode
from UtilStates import ActionState, IntersectionType
from duckietown.dtros import DTROS, NodeType, TopicType
from sensor_msgs.msg import CompressedImage
from duckietown_msgs.msg import LEDPattern, BoolStamped, Twist2DStamped, AprilTagsWithInfos
from duckietown_msgs.srv import SetCustomLEDPattern, SetCustomLEDPatternRequest, ChangePattern
from duckietown.dtros.utils import apply_namespace
from std_msgs.msg import String
import time
from duckietown_msgs.msg import TagInfo # For tests simulating intersection type


class CommunicationNode(DTROS, BaseComNode):

    def __init__(self, node_name):
        # initialize the DTROS parent class
        DTROS.__init__(self, node_name=node_name, node_type=NodeType.COMMUNICATION)
        BaseComNode.__init__(self, 60, 40)

        # TODO: Parameters -> self._some_param = rospy.get_param("~some_parameter", False)

        # Subscribing
        self.img_sub = rospy.Subscriber('~image_in', CompressedImage, self.img_callback)
        # TODO Subscribe to the intersection type TL/StopSign. This needs to be mapped accordingly from the FSM/appropriate node (Detectors)
        # String: Something like "TL" for TrafficLight or "SS" for StopSign
        self.intersectype_sub = rospy.Subscriber('~intersection_type_in', AprilTagsWithInfos, self.intersection_type_callback,queue_size=1)


        # Publishing
        self.pub_intersection_go = rospy.Publisher("~intersection_go", BoolStamped, queue_size=1)
        self.pub_timed_out = rospy.Publisher("~timed_out", BoolStamped, queue_size=1)
        #self.pub_coord_cmd = rospy.Publisher("~car_cmd", Twist2DStamped, queue_size=1, dt_topic_type=TopicType.CONTROL)

        # Used Services
        self.changeCustomPattern = rospy.ServiceProxy(
            '~set_custom_pattern',
            SetCustomLEDPattern
        )

        # TODO TESTING:
<<<<<<< HEAD
        #time.sleep(5) # Wait for LED emitter to be running.
        #new_info = TagInfo()
        #new_info.tag_type = new_info.SIGN
        #new_tag_data = AprilTagsWithInfos()        
        # simulate stop sign
        #new_info.traffic_sign_type = new_info.STOP
        #new_tag_data.infos.append(new_info)
        #self.intersection_type_callback(new_tag_data)
        # simulate TL
        #new_info.traffic_sign_type = new_info.T_LIGHT_AHEAD
        #new_tag_data.infos.append(new_info)
        #self.intersection_type_callback(new_tag_data)
=======
        # time.sleep(5) # Wait for LED emitter to be running.
        #self.intersection_type_callback(1) # simulate stop sign
        # self.intersection_type_callback(2) # simulate TL
>>>>>>> 79609ca3


    def blink_at(self, frequency: int = 0, color: str='white'):

        BaseComNode.blink_at(self, frequency, color)

        # Build LED message
        pattern_msg = LEDPattern(
            frequency=frequency,
            color_list=[color] * 5,
            color_mask=[1] * 5,
            frequency_mask=[1] * 5,
        )
        self.changeCustomPattern(pattern_msg)

    def publish_signal(self, action):
        message = BoolStamped()
        message.header.stamp = rospy.Time.now()

        if action is ActionState.Go:
            # Set color to solid Green for 1 sec
            self.blink_at(frequency=0, color='green')
            time.sleep(2)
            # Trun the LEDs off
            self.blink_at(frequency=0, color='switchedoff')
            time.sleep(2)
<<<<<<< HEAD

=======
            
>>>>>>> 79609ca3
            # Reset the intersection as a last step to avoid early rest by april tag reading
            self.curr_intersection_type = IntersectionType.Unknown

            # Publish go message
            message.data = True
            self.pub_intersection_go.publish(message)
            rospy.loginfo(f"[{self.node_name}] -> Go")


<<<<<<< HEAD
            # TODO TESTING:
            #new_info = TagInfo()
            #new_info.tag_type = new_info.SIGN
            #new_tag_data = AprilTagsWithInfos()
            #new_tag_data.infos.append(new_info)
            #self.intersection_type_callback(new_tag_data) # Unknown
            # simulate stop sign
            #new_info.traffic_sign_type = new_info.STOP
            #new_tag_data.infos.append(new_info)
            #self.intersection_type_callback(new_tag_data)
            # simulate TL
            #new_info.traffic_sign_type = new_info.T_LIGHT_AHEAD
            #new_tag_data.infos.append(new_info)
            #self.intersection_type_callback(new_tag_data)
=======
>>>>>>> 79609ca3

        elif action == ActionState.TimedOut:
            # Set color to red
            self.blink_at(frequency=0, color='red')
            time.sleep(2)
<<<<<<< HEAD

=======
>>>>>>> 79609ca3
            # Publish timed-out message
            message.data = True
            self.pub_timed_out.publish(message)
            rospy.loginfo(f"[{self.node_name}] -> Timed-out")

    def run(self):
        rate = rospy.Rate(0.5)  # 1Hz
        while not rospy.is_shutdown():
            BaseComNode.run(self)
            rate.sleep()

            # TODO Needed to hold the bot still. Does not work and make the node hang, keep commented for now
            #car_cmd_msg = Twist2DStamped(v=0.0, omega=0.0)
            #car_cmd_msg.header.stamp = current_time_stamp
            #self.pub_coord_cmd.publish(car_cmd_msg)


if __name__ == '__main__':
    # create the node
    node = CommunicationNode(node_name='communication_node')
    node.run()
    # keep spinning
    rospy.spin()<|MERGE_RESOLUTION|>--- conflicted
+++ resolved
@@ -41,7 +41,6 @@
         )
 
         # TODO TESTING:
-<<<<<<< HEAD
         #time.sleep(5) # Wait for LED emitter to be running.
         #new_info = TagInfo()
         #new_info.tag_type = new_info.SIGN
@@ -54,11 +53,6 @@
         #new_info.traffic_sign_type = new_info.T_LIGHT_AHEAD
         #new_tag_data.infos.append(new_info)
         #self.intersection_type_callback(new_tag_data)
-=======
-        # time.sleep(5) # Wait for LED emitter to be running.
-        #self.intersection_type_callback(1) # simulate stop sign
-        # self.intersection_type_callback(2) # simulate TL
->>>>>>> 79609ca3
 
 
     def blink_at(self, frequency: int = 0, color: str='white'):
@@ -85,11 +79,6 @@
             # Trun the LEDs off
             self.blink_at(frequency=0, color='switchedoff')
             time.sleep(2)
-<<<<<<< HEAD
-
-=======
-            
->>>>>>> 79609ca3
             # Reset the intersection as a last step to avoid early rest by april tag reading
             self.curr_intersection_type = IntersectionType.Unknown
 
@@ -99,7 +88,6 @@
             rospy.loginfo(f"[{self.node_name}] -> Go")
 
 
-<<<<<<< HEAD
             # TODO TESTING:
             #new_info = TagInfo()
             #new_info.tag_type = new_info.SIGN
@@ -114,17 +102,11 @@
             #new_info.traffic_sign_type = new_info.T_LIGHT_AHEAD
             #new_tag_data.infos.append(new_info)
             #self.intersection_type_callback(new_tag_data)
-=======
->>>>>>> 79609ca3
 
         elif action == ActionState.TimedOut:
             # Set color to red
             self.blink_at(frequency=0, color='red')
             time.sleep(2)
-<<<<<<< HEAD
-
-=======
->>>>>>> 79609ca3
             # Publish timed-out message
             message.data = True
             self.pub_timed_out.publish(message)
