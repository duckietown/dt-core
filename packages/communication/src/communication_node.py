#!/usr/bin/env python3

import rospy
from BaseComNode import BaseComNode
from UtilStates import ActionState
from duckietown.dtros import DTROS, NodeType, TopicType
from sensor_msgs.msg import CompressedImage
from duckietown_msgs.msg import LEDPattern, BoolStamped, Twist2DStamped, AprilTagsWithInfos
from duckietown_msgs.srv import SetCustomLEDPattern, SetCustomLEDPatternRequest, ChangePattern
from duckietown.dtros.utils import apply_namespace
from std_msgs.msg import String
import time


class CommunicationNode(DTROS, BaseComNode):

    def __init__(self, node_name):
        # initialize the DTROS parent class
        DTROS.__init__(self, node_name=node_name, node_type=NodeType.COMMUNICATION)
        BaseComNode.__init__(self, 60, 40)

        # TODO: Parameters -> self._some_param = rospy.get_param("~some_parameter", False)

        # Subscribing
        self.img_sub = rospy.Subscriber('~image_in', CompressedImage, self.img_callback)
        # TODO Subscribe to the intersection type TL/StopSign. This needs to be mapped accordingly from the FSM/appropriate node (Detectors)
        # String: Something like "TL" for TrafficLight or "SS" for StopSign
        self.intersectype_sub = rospy.Subscriber('~intersection_type_in', AprilTagsWithInfos, self.intersection_type_callback,queue_size=1)


        # Publishing
        self.pub_intersection_go = rospy.Publisher("~intersection_go", BoolStamped, queue_size=1)
        self.pub_timed_out = rospy.Publisher("~timed_out", BoolStamped, queue_size=1)
        #self.pub_coord_cmd = rospy.Publisher("~car_cmd", Twist2DStamped, queue_size=1, dt_topic_type=TopicType.CONTROL)

        # Used Services
        self.changeCustomPattern = rospy.ServiceProxy(
            '~set_custom_pattern',
            SetCustomLEDPattern
        )

        # TODO TESTING:
<<<<<<< HEAD
        time.sleep(5) # Wait for LED emitter to be running.
        self.intersection_type_callback(1) # simulate stop sign
        #self.intersection_type_callback(2) # simulate TL
=======
        # time.sleep(5) # Wait for LED emitter to be running.
        #self.intersection_type_callback(1) # simulate stop sign
        # self.intersection_type_callback(2) # simulate TL
>>>>>>> 2870424a

    def blink_at(self, frequency: int = 0, color: str='white'):


        BaseComNode.blink_at(self, frequency, color)

        # Build LED message
        pattern_msg = LEDPattern(
            frequency=frequency,
            color_list=[color] * 5,
            color_mask=[1] * 5,
            frequency_mask=[1] * 5,
        )
        self.changeCustomPattern(pattern_msg)

    def publish_signal(self, action):
        message = BoolStamped()
        message.header.stamp = rospy.Time.now()

        if action is ActionState.Go:
            # Set color to solid Green for 1 sec
            self.blink_at(frequency=0, color='green')
            time.sleep(2)
            # Trun the LEDs off
            self.blink_at(frequency=0, color='switchedoff')
            
            # Publish go message
            message.data = True
            self.pub_intersection_go.publish(message)
            rospy.loginfo(f"[{self.node_name}] -> Go")

        elif action == ActionState.TimedOut:
            # Set color to red
            self.blink_at(frequency=0, color='red')

            # Publish timed-out message
            message.data = True
            self.pub_timed_out.publish(message)
            rospy.loginfo(f"[{self.node_name}] -> Timed-out")

    def run(self):
        rate = rospy.Rate(0.5)  # 1Hz
        while not rospy.is_shutdown():
            BaseComNode.run(self)
            rate.sleep()

            # TODO Needed to hold the bot still. Does not work and make the node hang, keep commented for now
            #car_cmd_msg = Twist2DStamped(v=0.0, omega=0.0)
            #car_cmd_msg.header.stamp = current_time_stamp
            #self.pub_coord_cmd.publish(car_cmd_msg)


if __name__ == '__main__':
    # create the node
    node = CommunicationNode(node_name='communication_node')
    node.run()
    # keep spinning
    rospy.spin()<|MERGE_RESOLUTION|>--- conflicted
+++ resolved
@@ -40,15 +40,9 @@
         )
 
         # TODO TESTING:
-<<<<<<< HEAD
         time.sleep(5) # Wait for LED emitter to be running.
         self.intersection_type_callback(1) # simulate stop sign
         #self.intersection_type_callback(2) # simulate TL
-=======
-        # time.sleep(5) # Wait for LED emitter to be running.
-        #self.intersection_type_callback(1) # simulate stop sign
-        # self.intersection_type_callback(2) # simulate TL
->>>>>>> 2870424a
 
     def blink_at(self, frequency: int = 0, color: str='white'):
 
