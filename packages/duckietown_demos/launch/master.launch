<?xml version="1.0" encoding="utf-8"?>
<launch>
	<!-- start args TODO: most things here should come from node's config files!-->
	<arg name="veh" default="$(env VEHICLE_NAME)"/>
    <arg name="demo_name" /> <!-- this is required  used for demo specific configs like fsm -->
	<arg name="config" default="baseline" />
	<arg name="camera_topic" default="camera_node"/>
	<arg name="param_file_name" default="default" />
	<arg name="apriltags_param_file_name" default="$(arg param_file_name)" />
	<arg name="fsm_file_name" default="$(arg demo_name)" />
	<arg name="verbose" default="false" />
	<arg name="ai_trafo_mode" default="cb" doc="'cb' for colo balance only; 'both' for color balance and linear trafo"/>
	<arg name="ai_interval" default="5" doc="interval with which the linear trafo gets updated. color balance is performed every second."/>
	<arg name="line_detector_param_file_name" default="$(arg param_file_name)"/>
	<arg name="intersectionType" default= "stopSign"/>
	<!-- end args -->

    <!-- general convention on remappings is that we remap the "subscribers" -->

    <!-- start switch args -->
    <arg name="/camera/raw" default="false"/>
    <arg name="/camera/raw/rect" default="false"/>

    <arg name="anti_instagram" default="false"/>

    <arg name="visualization" default="false" />


    <arg name="lane_following" default="false"/>
    <arg name="/lane_following/line_detection" default="false"/>
    <arg name="/lane_following/ground_projection" default="false"/>
    <arg name="/lane_following/lane_filter" default="false"/>
    <arg name="/lane_following/stop_line_filter" default="false"/>
    <arg name="/lane_following/lane_controller" default="false"/>

    <arg name="fsm" default="false"/>
    <arg name="/fsm/logic_gate" default="false"/>

    <arg name="show_bird_perspective" default="false"/>

    <arg name="vehicle_avoidance" default="false"/>
    <arg name="/vehicle_avoidance/detection" default="false" />
    <arg name="/vehicle_avoidance/filter" default="false" />
    <arg name="/vehicle_avoidance/control" default="false"/>

    <arg name="apriltags" default="false"/>

    <arg name="LED" default="false" />
    <arg name="/LED/pattern_switch" default="false" />
    <arg name="/LED/detector" default="false" />
    <arg name="/LED/joystick" default="false" />
    <arg name="/LED/interpreter" default="false" />

    <arg name="coordination" default="false"/>
    <arg name="/coordination/implicit_coordination" default="false"/>
    <arg name="/coordination/explicit_coordination" default="false"/>
    <arg name="/coordination/priority_protocol" default= "false"/>

    <arg name="parallel_autonomy" default="false"/>

    <arg name="apriltags_random" default="false"/>

    <arg name="unicorn_intersection" default="false"/>

    <arg name="statistics" default="false"/>
    <arg name="enable_statistics" default="$(arg statistics)"/>
    <arg name="maintenance_control" default="false"/>
    <!-- end switch args -->


<!-- Camera decoded or rectified -->
    <group if="$(arg /camera/raw)">
        <!-- Image Decoding -->
        <remap from="decoder_node/compressed_image" to="camera_node/image/compressed"/>
        <remap from="decoder_node/image/raw" to="camera_node/image/raw"/>
        <include file="$(find image_processing)/launch/image_decoding.launch">
            <arg name="veh" value="$(arg veh)"/>
            <arg name="param_file_name" value="$(arg param_file_name)"/>
        </include>

        <group if="$(arg /camera/raw/rect)">
            <!-- Image Rectification -->
            <remap from="image_raw" to="camera_node/image/raw"/>
            <remap from="camera_info" to="camera_node/camera_info"/>
            <remap from="image_rect_color" to="camera_node/image/rect" />
            <include file="$(find image_processing)/launch/image_rectification.launch">
                <arg name="veh" value="$(arg veh)"/>
            </include>
        </group>
    </group>
    <!-- End Camera -->


    <!-- Start FSM -->
    <group if="$(arg fsm)">
        <!-- FSM -->
        <!-- no remapping for FSM - full topic names specified in params yaml -->
        <include file="$(find fsm)/launch/fsm_node.launch">
            <arg name="veh" value="$(arg veh)"/>
            <arg name="param_file_name" value="$(arg fsm_file_name)"/>
        </include>

        <!-- car_cmd_switch_node -->
        <!-- no remappings for car_cmd_switch - full topic names specified in params yaml -->
        <!-- <remap from="car_cmd_switch_node/cmd_lane_following" to="lane_controller_node/lane_control"/>
        <group unless="$(arg vehicle_avoidance)">
                <remap from="vehicle_avoidance_control_node/car_cmd" to="lane_controller_node/car_cmd" />
        </group> -->

        <group if="$(arg /fsm/logic_gate)">
          <remap from="coordinator_node/intersection_go" to="logic_gate_node/explicit_intersection_go" />
          <include file="$(find fsm)/launch/logic_gate_node.launch">
            <arg name="veh" value="$(arg veh)"/>
            <arg name="param_file_name" value="$(arg fsm_file_name)"/>
          </include>
        </group>
    </group>
    <!--End FSM -->>


    <!-- Start Lane Following / LF, IN-->
    <group if="$(arg lane_following)">

        <!-- Line Detector -->
        <group if="$(arg /lane_following/line_detection)">
            <remap from="line_detector_node/thresholds" to="anti_instagram_node/thresholds"/>
            <remap from="line_detector_node/image/compressed" to="camera_node/image/compressed"/>
            <include file="$(find line_detector)/launch/line_detector_node.launch">
                <arg name="veh" value="$(arg veh)"/>
                <arg name="param_file_name" value="$(arg line_detector_param_file_name)"/>
            </include>
        </group>

        <!-- Ground projection -->
        <group if="$(arg /lane_following/ground_projection)">
            <remap from="~lineseglist_in" to="line_detector_node/segment_list"/>
            <remap from="~cali_image" to="$(arg camera_topic)/image/raw"/>
            <remap from="~camera_info" to="$(arg camera_topic)/camera_info"/>
            <include file="$(find ground_projection)/launch/ground_projection_node.launch">
                <arg name="veh" value="$(arg veh)"/>
                <arg name="param_file_name" value="$(arg param_file_name)"/>
            </include>
            <group if="$(arg visualization)">
                <remap from="line_segment_visualizer_node/segment_list" to="ground_projection_node/lineseglist_out"/>
                <remap from="line_segment_visualizer_node/segment_list_filtered" to="lane_filter_node/seglist_filtered"/>
                <include file="$(find visualization_tools)/launch/line_segment_visualizer_node.launch">
                    <arg name="veh" value="$(arg veh)" />
                </include>
            </group>
        </group>

        <!-- Lane Filter -->
        <group if="$(arg /lane_following/lane_filter)">
            <remap from="lane_filter_node/segment_list" to="ground_projection_node/lineseglist_out"/>
            <remap from="lane_filter_node/car_cmd" to="car_cmd_switch_node/cmd"/>
            <remap from="lane_filter_node/fsm_mode" to="fsm_node/mode" />
            <include file="$(find lane_filter)/launch/lane_filter_node.launch">
                <arg name="veh" value="$(arg veh)"/>
                <arg name="param_file_name" value="$(arg param_file_name)"/>
            </include>
        </group>

        <!-- Stop Line Filter -->
        <group if="$(arg /lane_following/stop_line_filter)">
            <remap from="stop_line_filter_node/lanewidth" to="lane_filter_node/lanewidth"/>
            <remap from="stop_line_filter_node/lane_pose" to="lane_filter_node/lane_pose"/>
            <remap from="stop_line_filter_node/segment_list" to="ground_projection_node/lineseglist_out"/>
            <include file="$(find stop_line_filter)/launch/stop_line_filter_node.launch">
                <arg name="veh" value="$(arg veh)"/>
                <arg name="param_file_name" value="$(arg param_file_name)"/>
            </include>
        </group>

        <!-- Lane controller -->
        <group if="$(arg /lane_following/lane_controller)">
            <remap from="lane_controller_node/lane_pose" to="lane_filter_node/lane_pose"/>
            <remap from="lane_controller_node/wheels_cmd_executed" to="wheels_driver_node/wheels_cmd_executed" />
            <remap from="lane_controller_node/fsm_mode" to="fsm_node/mode" />
            <remap from="lane_controller_node/obstacle_distance_reading" to="road_anomaly_watcher/obstacle_distance"/>
            <!-- <remap from="lane_controller_node/obstacle_avoidance_pose" to="obst_avoid/obstacle_avoidance_pose" /> -->
            <!-- <remap from="lane_controller_node/obstacle_detected" to="obstacle_avoidance_node/obstacle_avoidance_active_flag" /> -->
            <remap from="lane_controller_node/stop_line_reading" to="stop_line_filter_node/stop_line_reading" />
            <remap from="wheels_driver_node/radius_limit" to="lane_controller_node/radius_limit" />
            <include file="$(find lane_control)/launch/lane_controller_node.launch">
                <arg name="veh" value="$(arg veh)"/>
                <arg name="param_file_name" value="$(arg param_file_name)"/>
            </include>
        </group>

        <!-- Visualization -->
        <group if="$(arg visualization)">
            <include file="$(find visualization_tools)/launch/lane_pose_visualizer_node.launch">
                <arg name="veh" value="$(arg veh)"/>
            </include>
        </group>

    </group>
    <!-- End Lane Control -->

    <!-- Start Vehicle Avoidance -->
    <group if="$(arg vehicle_avoidance)">

        <!-- Vehicle Avoidance Detection Node -->
        <remap from="vehicle_detection_node/image" to="camera_node/image/compressed" />
        <remap from="vehicle_detection_node/detection" to="road_anomaly_watcher/obstacle_exists" />
        <group if="$(arg /vehicle_avoidance/detection)">
            <include file="$(find vehicle_detection)/launch/vehicle_detection_node.launch">
                <arg name="veh" value="$(arg veh)"/>
            </include>
        </group>

        <!-- Vehicle Avoidance Filter Node -->
        <remap from="vehicle_filter_node/mode" to="fsm_node/mode" />
        <remap from="vehicle_filter_node/set_pattern" to="led_emitter_node/set_pattern"/>
        <remap from="vehicle_filter_node/camera_info" to="camera_node/camera_info" />
        <remap from="vehicle_filter_node/centers" to="vehicle_detection_node/centers" />
        <!-- Breaking convenction and remapping an output to make the virtual stop line readings look like
        real stop line readings -->
        <remap from="vehicle_filter_node/virtual_stop_line" to="road_anomaly_watcher/obstacle_distance"/>
        <remap from="vehicle_filter_node/stopped" to="road_anomaly_watcher/obstacle_halted_vehicle"/>
        <group if="$(arg /vehicle_avoidance/filter)">
            <include file="$(find vehicle_detection)/launch/vehicle_filter_node.launch">
                <arg name="veh" value="$(arg veh)"/>
            </include>
        </group>

        <!-- Vehicle Avoidance Control Node
        <group if="$(arg /vehicle_avoidance/control)">
            <remap from="vehicle_avoidance_control_node/detection" to="vehicle_detection_node/detection"/>
            <remap from="vehicle_avoidance_control_node/vehicle_pose" to="vehicle_filter_node/pose"/>
            <remap from="vehicle_avoidance_control_node/car_cmd_in" to="lane_controller_node/car_cmd"/>
            <include file="$(find vehicle_detection)/launch/vehicle_avoidance_control_node.launch">
                <arg name="veh" value="$(arg veh)"/>
            </include>
        </group>-->
    </group>
    <!-- End Vehicle Avoidance -->

    <!-- Start AprilTags -->
    <group if="$(arg apriltags)">
        <!-- Detector node -->
        <remap from="image_rect" to="camera_node/image/rect" />
<<<<<<< HEAD
        <remap from="camera_info" to="camera_node/raw_camera_info" />
        <include file="$(find apriltag_ros)/launch/apriltag_detector_node.launch">
=======
        <remap from="camera_info" to="camera_node/camera_info" />
        <include file="$(find apriltag)/launch/apriltag_detector_node.launch">
>>>>>>> df7d9ef9
            <arg name="veh" value="$(arg veh)"/>
        </include>

        <!-- Postprocessing node -->
<<<<<<< HEAD
        <remap from="apriltags_postprocessing_node/apriltags_in" to="tag_detections" />
        <include file="$(find apriltag_ros)/launch/apriltag_postprocessing_node.launch">
=======
        <remap from="apriltag_postprocessing_node/apriltags_in" to="tag_detections" />
        <include file="$(find apriltag)/launch/apriltag_postprocessing_node.launch">
>>>>>>> df7d9ef9
            <arg name="veh" value="$(arg veh)"/>
            <arg name="config" value="$(arg config)"/>
            <arg name="param_file_name" value="$(arg param_file_name)"/>
        </include>
    </group>
    <!--End Apriltags -->

    <!-- Start LEDs Detection -->
    <group if="$(arg LED)">
        <!-- Detection -->
        <group if="$(arg /LED/detector)">
            <remap from="led_detection_node/image/compressed" to="camera_node/image/compressed"/>
            <include file="$(find led_detection)/launch/led_detection.launch">
                <arg name="veh" value="$(arg veh)"/>
                <arg name="param_file_name" value="$(arg param_file_name)"/>
            </include>
        </group>

        <!--remap from="led_joy_mapper_node/change_color_pattern" to="led_emitter_node/change_color_pattern" /-->
        <group if="$(arg /LED/joystick)">
            <include file="$(find led_joy_mapper)/launch/led_joy_mapper_node.launch">
                <arg name="veh" value="$(arg veh)"/>
                <arg name="config" value="$(arg config)"/>
                <arg name="param_file_name" value="$(arg param_file_name)"/>
            </include>
        </group>

        <!--<remap from="led_pattern_switch_node/change_color_pattern" to="led_emitter_node/set_pattern" />-->
        <group if="$(arg /LED/pattern_switch)">
            <remap from="led_pattern_switch_node/set_pattern" to="led_emitter_node/set_pattern"/>
            <include file="$(find led_pattern_switch)/launch/led_pattern_switch_node.launch">
                <arg name="veh" value="$(arg veh)"/>
                <arg name="param_file_name" value="$(arg param_file_name)"/>
            </include>
        </group>
    </group>

    <!-- End LEDs Detection -->



    <!-- Start Coordination -->
    <group if="$(arg coordination)">
        <group if="$(arg /coordination/explicit_coordination)">
            <!-- Vehicle Coordinator-->
            <remap from="coordinator_node/mode" to="fsm_node/mode" />
            <remap from="coordinator_node/signals_detection" to="led_detector_node/signals_detection" />
            <remap from="coordinator_node/apriltags_out" to="apriltag_postprocessing_node/apriltags_out" />
            <!--remap from="simple_coordinator_node/change_color_pattern" to="led_emitter_node/change_color_pattern" /-->
            <remap from="coordinator_node/path_computed" to="intersection_navigation_node/path_computed" />
            <remap from="coordinator_node/maintenance_state" to="maintenance_control_node/maintenance_state"/>
            <include file="$(find explicit_coordinator)/launch/coordination_ETHZ17.launch">
                <arg name="veh" value="$(arg veh)"/>
                <arg name="config" value="$(arg config)"/>
                <arg name="param_file_name" value="$(arg param_file_name)"/>
                <arg name="intersectionType" value="$(arg intersectionType)" />
                <arg name="use_priority_protocol" value="$(arg /coordination/priority_protocol)" />

            </include>
        </group>
    </group>
    <!-- End Coordination -->

    <!-- Start Unicorn intersection -->
    <!-- <group if="$(arg unicorn_intersection)">
        <remap from="unicorn_intersection_node/fsm_state" to="fsm_node/mode"/>
        <remap from="unicorn_intersection_node/turn_type" to="intersection_navigation_node/turn_type"/>
        <remap from="unicorn_intersection_node/intersection_go" to="logic_gate_node/intersection_go"/>
        <remap from="unicorn_intersection_node/intersection_done" to="intersection_navigation_node/intersection_done"/>
        <remap from="unicorn_intersection_node/lane_filter_params" to="lane_filter_node/change_params"/>
        <remap from="unicorn_intersection_node/lane_controller/omega_ff" to="lane_controller_node/omega_ff"/>
        <remap from="unicorn_intersection_node/lane_controller/omega_min" to="lane_controller_node/omega_min"/>
        <remap from="unicorn_intersection_node/lane_controller/omega_max" to="lane_controller_node/omega_max"/>
        <remap from="unicorn_intersection_node/lane_pose_in" to="lane_filter_node/lane_pose"/>
        <remap from="unicorn_intersection_node/lane_pose_out" to="lane_controller_node/intersection_navigation_pose"/>
        <remap from="unicorn_intersection_node/intersection_done_detailed" to="intersection_navigation_node/intersection_done_detailed"/>

        <remap if="$(arg maintenance_control)" from="unicorn_intersection_node/turn_id_and_type" to="maintenance_control_node/turn_id_and_type_out"/>
        <remap unless="$(arg maintenance_control)" from="unicorn_intersection_node/turn_id_and_type" to="random_april_tag_turns_node/turn_id_and_type"/>

        <include file="$(find unicorn_intersection)/launch/unicorn_intersection_node.launch">
            <arg name="veh" value="$(arg veh)"/>
            <arg name="param_file_name" value="$(arg param_file_name)"/>
        </include>
    </group> -->
    <!-- End Unicorn intersection -->


    <!-- Start Random Apriltag -->
    <group if="$(arg apriltags_random)">
        <!-- random april tags -->
        <remap from="random_april_tag_turns_node/mode" to="fsm_node/mode"/>
        <remap from="random_april_tag_turns_node/tag" to="apriltag_postprocessing_node/apriltags_out"/>

        <remap from="random_april_tag_turns_node/turn_type" to="intersection_navigation_node/turn_type"/>

        <include file="$(find navigation)/launch/random_april_tag_turns_node.launch">
            <arg name="veh" value="$(arg veh)"/>
            <arg name="param_file_name" value="$(arg param_file_name)"/>
        </include>
    </group>
    <!-- End Random Apriltag -->

    <!-- Start anti-instagram / LF, IN -->
    <group if="$(arg anti_instagram)">
        <remap from="anti_instagram_node/uncorrected_image/compressed" to="camera_node/image/compressed"/>
        <!-- NOT LOADING PARAMS FROM A YAML FILE -->
        <include file="$(find anti_instagram)/launch/anti_instagram_node.launch">
            <arg name="veh" value="$(arg veh)"/>
            <!-- <arg name="ai_interval" value="$(arg ai_interval)"/>-->
        </include>
    </group>
    <!-- End anti-instagram -->


    <!-- Start Parallel Autonomy -->
    <!-- TODO fix or remove
    <group if="$(arg parallel_autonomy)">
        <remap from="lane_supervisor_node/lane_pose" to="lane_filter_node/lane_pose"/>
        <remap from="lane_supervisor_node/car_cmd_joy" to="joy_mapper_node/car_cmd"/>
        <remap from="lane_supervisor_node/car_cmd_lane" to="lane_controller_node/car_cmd"/>
        <remap from="lane_supervisor_node/stop_line_reading" to="stop_line_filter_node/stop_line_reading"/>
        <remap from="intersection_supervisor_node/mode" to="fsm_node/mode"/>
        <remap from="intersection_supervisor_node/joy" to="joy"/>
        <remap from="intersection_supervisor_node/turn_type" to="intersection_navigation_node/turn_type" />
        <remap from="intersection_supervisor_node/tag" to="apriltag_postprocessing_node/apriltags_out"/>
        <remap from="intersection_supervisor_node/intersection_done" to="intersection_navigation/intersection_done"/>
        <include file="$(find parallel_autonomy)/launch/lane_supervisor_node.launch">
            <arg name="veh" value="$(arg veh)"/>
            <arg name="config" value="$(arg config)"/>
            <arg name="param_file_name" value="$(arg param_file_name)"/>
        </include>
        <include file="$(find parallel_autonomy)/launch/intersection_supervisor_node.launch">
            <arg name="veh" value="$(arg veh)"/>
            <arg name="config" value="$(arg config)"/>
            <arg name="param_file_name" value="$(arg param_file_name)"/>
        </include>
    </group>
    -->
    <!-- End Parallel Autonomy -->

</launch><|MERGE_RESOLUTION|>--- conflicted
+++ resolved
@@ -240,24 +240,14 @@
     <group if="$(arg apriltags)">
         <!-- Detector node -->
         <remap from="image_rect" to="camera_node/image/rect" />
-<<<<<<< HEAD
-        <remap from="camera_info" to="camera_node/raw_camera_info" />
-        <include file="$(find apriltag_ros)/launch/apriltag_detector_node.launch">
-=======
         <remap from="camera_info" to="camera_node/camera_info" />
         <include file="$(find apriltag)/launch/apriltag_detector_node.launch">
->>>>>>> df7d9ef9
             <arg name="veh" value="$(arg veh)"/>
         </include>
 
         <!-- Postprocessing node -->
-<<<<<<< HEAD
-        <remap from="apriltags_postprocessing_node/apriltags_in" to="tag_detections" />
-        <include file="$(find apriltag_ros)/launch/apriltag_postprocessing_node.launch">
-=======
         <remap from="apriltag_postprocessing_node/apriltags_in" to="tag_detections" />
         <include file="$(find apriltag)/launch/apriltag_postprocessing_node.launch">
->>>>>>> df7d9ef9
             <arg name="veh" value="$(arg veh)"/>
             <arg name="config" value="$(arg config)"/>
             <arg name="param_file_name" value="$(arg param_file_name)"/>
