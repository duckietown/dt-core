--- conflicted
+++ resolved
@@ -53,396 +53,6 @@
     <arg name="/vehicle_avoidance/filter" default="false" />
     <arg name="/vehicle_avoidance/control" default="false"/>
 
-<<<<<<< HEAD
-<arg name="odometry_learning" default="false"/>
-<arg name="/odometry_learning/kinematics" default="true"/>
-<arg name="/odometry_learning/learning"  default="false"/>
-<arg name="/odometry_learning/visual_odometry" default="false"/>
-
-<arg name="coordination" default="false"/>
-<arg name="/coordination/implicit_coordination" default="false"/>
-<arg name="/coordination/explicit_coordination" default="false"/>
-
-
-<arg name="parallel_autonomy" default="false"/>
-
-<arg name="navigation" default="false"/>
-<arg name="/navigation/intersection_control" default="false"/>
-<arg name="/navigation/intersection_navigation" default="true"/>
-<arg name="/navigation/intersection_localization" default="true"/>
-<arg name="/navigation/random_sr_turns" default="false"/>
-<arg name="/navigation/graph_planner" default="false"/>
-
-<arg name="apriltags_random" default="false"/>
-
-
-<arg name="unicorn_intersection" default="false"/>
-<!-- NOTE: either apriltags_random or graph_planner but not both -->
-
-
-<arg name="global_localizer" default="false"/>
-
-<arg name="SLAM" default="false"/>
-
-<arg name="localization" default="false"/>
-<arg name="/localization/map_name" default="autolab" />
-<arg name="/localization/gui" default="false"/>
-
-<arg name="fleet_planning" default="false"/>
-
-<arg name="maintenance_control" default="false"/>
-<arg name="maintenance_param_file_name" default="default" />
-
-<arg name="charging_control" default="false"/>
-<arg name="auto_calibration" default="false"/>
-
-<arg name="auto_ion" default="true"/>
-
-<arg name="tcp_communication" default="false"/>
-
-<!-- TODO if vehicle avoidance is turned off, bot will not move... -->
-<!-- Vehicle avoidance control for lane following -->
-
-		<!-- Vehicle avoidance control for lane following end -->
-
-
-<!-- end switch args -->
-
-<!-- Enable statistics -->
-<param name="enable_statistics" value="$(arg statistics)"/>
-
-<!-- Start Camera / LF, IN -->
-<group if="$(arg camera)">
-
-	<group if="$(arg /camera/raw)">
-		<!-- not LF, IN -->
-		<group if="$(arg /camera/raw/rect)">
-			<!-- decoder_node -->
-			<remap from="decoder_node/compressed_image" to="camera_node/image/compressed"/>
-			<remap from="decoder_node/image/raw" to="camera_node/image/raw"/>
-			<include file="$(find pi_camera)/launch/decoder_node.launch">
-				<arg name="veh" value="$(arg veh)"/>
-				<arg name="param_file_name" value="$(arg param_file_name)"/>
-			</include>
-
-			<!-- NOT USED -->
-			<!-- Raw camera_info_reader node -->
-			<remap from="raw_cam_info_reader_node/camera_info" to="camera_node/raw_camera_info"/>
-			<remap from="raw_cam_info_reader_node/compressed_image" to="camera_node/image/raw"/>
-			<include file="$(find pi_camera)/launch/cam_info_reader_node.launch">
-				<arg name="veh" value="$(arg veh)"/>
-				<arg name="param_file_name" value="$(arg param_file_name)"/>
-				<arg name="node_name" value="raw_cam_info_reader_node" />
-				<arg name="image_type" value="raw" />
-			</include>
-
-			<!-- Rectification -->
-			<remap from="image_raw" to="camera_node/image/raw"/>
-			<remap from="camera_info" to="camera_node/raw_camera_info"/>
-			<remap from="image_rect_color" to="camera_node/image/rect" />
-			<include file="$(find pi_camera)/launch/image_proc_node.launch">
-				<arg name="veh" value="$(arg veh)"/>
-			</include>
-		</group>
-	</group>
-</group>
-<!-- End Camera -->
-
-<!-- TODO: This seems to be related to the dagu package which moved to db-interface -->
-<!-- <group if="$(arg odometry)"> -->
-<!-- 	<group if="$(arg /odometry/forward_kinematics)"> -->
-<!-- 		<remap from="forward_kinematics_node/wheels_cmd" --> to="wheels_driver_node/wheels_cmd_executed" />
-<!-- 		<include file="$(find dagu_car)/launch/forward_kinematics_node.launch"> -->
-<!-- 			<arg name="veh" value="$(arg veh)"/> -->
-<!-- 			<arg name="config" value="$(arg config)"/> -->
-<!-- 		</include> -->
-		<!-- run the velocity_to_pose_node -->
-<!-- 		<remap from="velocity_to_pose_node/velocity" --> to="forward_kinematics_node/velocity" />
-<!-- 		<include file="$(find dagu_car)/launch/velocity_to_pose_node.launch"> -->
-<!-- 			<arg name="veh" value="$(arg veh)"/> -->
-<!-- 			<arg name="config" value="$(arg config)"/> -->
-<!-- 		</include> -->
-<!-- 	</group> -->
-<!-- </group> -->
-
-
-<!-- Start FSM / LF, IN-->
-<group if="$(arg fsm)">
-	<!-- FSM -->
-	<!-- no remapping for FSM - full topic names specified in params yaml -->
-	<include file="$(find fsm)/launch/fsm_node.launch">
-		<arg name="veh" value="$(arg veh)"/>
-		<arg name="param_file_name" value="$(arg fsm_file_name)"/>
-	</include>
-
-	<!-- car_cmd_switch_node -->
-	<!-- no remappings for car_cmd_switch - full topic names specified in params yaml -->
-	<remap from="car_cmd_switch_node/cmd_lane_following" to="lane_controller_node/lane_control"/>
-	<group unless="$(arg vehicle_avoidance)">
-			<remap from="vehicle_avoidance_control_node/car_cmd" to="lane_controller_node/car_cmd" />
-	</group>
-
-
- <!-- <remap from="implicit_coordination_node/intersection_go" to="logic_gate_node/implicit_intersection_go" />
- <remap from="coordinator_node/intersection_go" to="logic_gate_node/explicit_intersection_go" /> -->
-	<include file="$(find fsm)/launch/logic_gate_node.launch">
-		<arg name="veh" value="$(arg veh)"/>
-		<arg name="param_file_name" value="$(arg param_file_name)"/>
-	</include>
-</group>
-
-<!--End FSM -->
-
-<!-- Start Lane Following / LF, IN-->
-<group if="$(arg lane_following)">
-
-	<!-- Line Detector -->
-	<group if="$(arg /lane_following/line_detection)">
-		<remap from="line_detector_node/transform" to="anti_instagram_node/transform"/>
-		<remap from="line_detector_node/fsm_mode" to="fsm_node/mode" />
-		<remap from="line_detector_node/corrected_image/compressed" to="anti_instagram_node/corrected_image/compressed"/>
-		<include file="$(find line_detector)/launch/line_detector_node.launch">
-			<arg name="veh" value="$(arg veh)"/>
-			<!-- NOTE: "line_detector_param_file_name" as special case -->
-			<arg name="param_file_name" value="$(arg line_detector_param_file_name)"/>
-			<arg name="verbose" value="$(arg verbose)" />
-		</include>
-	</group>
-
-	<!-- Ground projection -->
-	<group if="$(arg /lane_following/ground_projection)">
-		<remap from="~lineseglist_in" to="line_detector_node/segment_list"/>
-		<remap from="~cali_image" to="$(arg camera_topic)/image/raw"/>
-		<remap from="~camera_info" to="$(arg camera_topic)/camera_info"/>
-		<include file="$(find ground_projection)/launch/ground_projection.launch">
-			<arg name="veh" value="$(arg veh)"/>
-			<arg name="param_file_name" value="$(arg param_file_name)"/>
-		</include>
-		<group if="$(arg visualization)">
-		  <remap from="duckiebot_visualizer/segment_list" to="ground_projection/lineseglist_out"/>
-                  <remap from="duckiebot_visualizer/segment_list_filtered" to="lane_filter_node/seglist_filtered"/>
-			<include file="$(find duckiebot_visualizer)/launch/duckiebot_visualizer.launch">
-				<arg name="veh" value="$(arg veh)" />
-			</include>
-		</group>
-	</group>
-
-	<!-- Lane Filter -->
-	<group if="$(arg /lane_following/lane_filter)">
-		<remap from="lane_filter_node/segment_list" to="ground_projection/lineseglist_out"/>
-		<remap from="lane_filter_node/car_cmd" to="car_cmd_switch_node/cmd"/>
-		<remap from="lane_filter_node/fsm_mode" to="fsm_node/mode" />
-		<include file="$(find lane_filter)/launch/lane_filter_node.launch">
-			<arg name="veh" value="$(arg veh)"/>
-			<arg name="param_file_name" value="$(arg param_file_name)"/>
-		</include>
-	</group>
-
-	<!-- Stop Line Filter / Not LF, IN -->
-
-
-	<group if="$(arg /lane_following/stop_line_filter)">
-		<remap from="stop_line_filter_node/lanewidth" to="lane_filter_node/lanewidth"/>
-		<remap from="stop_line_filter_node/lane_pose" to="lane_filter_node/lane_pose"/>
-		<remap from="stop_line_filter_node/segment_list" to="ground_projection/lineseglist_out"/>
-		<include file="$(find stop_line_filter)/launch/stop_line_filter_node.launch">
-			<arg name="veh" value="$(arg veh)"/>
-			<arg name="param_file_name" value="$(arg param_file_name)"/>
-		</include>
-	</group>
-
-	<!-- Lane controller -->
-	<group if="$(arg /lane_following/lane_controller)">
-
-		<remap from="lane_controller_node/lane_pose" to="lane_filter_node/lane_pose"/>
-		<!--NO!!! <remap from="fsm_node/mode" to="fsm_node/lane_pose_intersection_navigation"/> --><!--TODO what is this -->
-		<!-- <remap from="lane_controller_node/lane_pose_obstacle_avoidance" to="lane_filter_node/lane_pose_obstacle_avoidance"/> TODO: add correct node_name
-		<remap from="lane_controller_node/lane_pose_parking" to="lane_filter_node/lane_pose_parking"/>
-		<remap from="lane_controller_node/implicit_coordination_velocity" to="lane_filter_node/implicit_coordination_velocity"/> -->
-		<remap from="lane_controller_node/wheels_cmd_executed" to="wheels_driver_node/wheels_cmd_executed" />
-		<remap from="lane_controller_node/fsm_mode" to="fsm_node/mode" />
-		<remap from="lane_controller_node/obstacle_avoidance_pose" to="obst_avoid/obstacle_avoidance_pose" />
-		<remap from="lane_controller_node/obstacle_detected" to="obstacle_avoidance_node/obstacle_avoidance_active_flag" />
-		<remap from="lane_controller_node/stop_line_reading" to="stop_line_filter_node/stop_line_reading" />
-		<remap from="wheels_driver_node/radius_limit" to="lane_controller_node/radius_limit" />
-
-
-
-
-		<include file="$(find lane_control)/launch/lane_controller_node.launch">
-			<arg name="veh" value="$(arg veh)"/>
-			<arg name="param_file_name" value="$(arg param_file_name)"/>
-		</include>
-	</group>
-
-	<!-- Visualization -->
-	<group if="$(arg visualization)">
-		<include file="$(find lane_filter)/launch/lane_pose_visualizer_node.launch">
-			<arg name="veh" value="$(arg veh)"/>
-		</include>
-	</group>
-
-</group>
-<!-- End Lane Control -->
-
-<!-- Start Obstacle Avoidance / Not LF, not IN-->
-<group if="$(arg obstacle_avoidance_and_detection)">
-  <remap from="obstacle_avoidance_node/posearray" to="obstacle_detection_node/posearray"/>
-	<include file="$(find obst_avoid)/launch/obst_avoid_lane_follow_light.launch">
-		<arg name="veh" value="$(arg veh)"/>
-		<arg name="show_bird_perspective" value="$(arg show_bird_perspective)"/>
-		<arg name="show_image" value="$(arg show_obst_image)"/>
-	</include>
-</group>
-
-
-
-<!-- TODO: Deprecated? -->
-<!-- <group if="$(arg obstacle_avoidance)">
-
-	<group if="$(arg /obstacle_avoidance/detection)">
-		<remap from="static_object_detector_node/image_raw" to="camera_node/image/raw"/>
-		<include file="$(find mdoap)/launch/static_object_detector_node.launch">
-			<arg name="veh" value="$(arg veh)"/>
-			<arg name="config" value="$(arg config)"/>
-			<arg name="param_file_name" value="$(arg param_file_name)"/>
-		</include>
-	</group>
-
-	<group if="$(arg /obstacle_avoidance/safety)">
-		<remap from="obstacle_safety_node/detection_list" to="static_object_detector_node/detection_list"/>
-		<include file="$(find mdoap)/launch/obstacle_safety_node.launch">
-			<arg name="veh" value="$(arg veh)"/>
-			<arg name="config" value="$(arg config)"/>
-			<arg name="param_file_name" value="$(arg param_file_name)"/>
-		</include>
-	</group>
-
-	<group if="$(arg /obstacle_avoidance/simple_stop)">
-		<remap from="simple_stop_controller_node/too_close" to="obstacle_safety_node/object_too_close"/>
-		<include file="$(find mdoap)/launch/simple_stop_controller_node.launch">
-			<arg name="veh" value="$(arg veh)"/>
-			<arg name="config" value="$(arg config)"/>
-			<arg name="param_file_name" value="$(arg param_file_name)"/>
-		</include>
-	</group>
-</group> -->
-
-
-<!-- Start Vehicle Avoidance / LF, IN -->
-<group if="$(arg vehicle_avoidance)">
-
-	<!-- Vehicle Detection Node -->
-	<remap from="vehicle_detection_node/image" to="camera_node/image/compressed" />
-	<group if="$(arg /vehicle_avoidance/detection)">
-		<include file="$(find vehicle_detection)/launch/vehicle_detection_node.launch">
-			<arg name="veh" value="$(arg veh)"/>
-		</include>
-	</group>
-	<!-- Object Detection Node / Not LF, not IN-->
-	<remap from="camera_node/image/compressed" to="decoder_node/image/compressed" />
-	<group if="$(arg /vehicle_avoidance/multivehicle_detection)">
-		<include file="$(find object_detection)/launch/object_detection.launch">
-			<arg name="veh" value="$(arg veh)"/>
-		</include>
-		<!-- Multivehicle Detection Node -->
-		<include file="$(find multivehicle_tracker)/launch/multivehicle_tracker.launch">
-			<arg name="veh" value="$(arg veh)"/>
-		</include>
-	</group>
-	<!-- Vehicle Filter Node -->
-	<remap from="vehicle_filter_node/camera_info" to="camera_node/camera_info" />
-	<remap from="vehicle_filter_node/corners" to="vehicle_detection_node/corners" />
-	<group if="$(arg /vehicle_avoidance/filter)">
-		<include file="$(find vehicle_detection)/launch/vehicle_filter_node.launch">
-			<arg name="veh" value="$(arg veh)"/>
-		</include>
-	</group>
-	<!-- Vehicle Control Node -->
-	<group if="$(arg /vehicle_avoidance/control)">
-		<remap from="vehicle_avoidance_control_node/detection" to="vehicle_detection_node/detection"/>
-		<remap from="vehicle_avoidance_control_node/vehicle_pose" to="vehicle_filter_node/pose"/>
-		<remap from="vehicle_avoidance_control_node/car_cmd_in" to="lane_controller_node/car_cmd"/>
-		<include file="$(find vehicle_detection)/launch/vehicle_avoidance_control_node.launch" >
-
-
-			<arg name="veh" value="$(arg veh)"/>
-		</include>
-	</group>
-</group>
-<!-- End Vehicle Avoidance -->
-
-<!-- Start April Tags / Not LF, IN-->
-<group if="$(arg apriltags)">
-	<!-- AprilTags Detections -->
-	<remap from="image_rect" to="camera_node/image/rect" />
-	<remap from="camera_node/image/camera_info" to="camera_node/raw_camera_info" />
-	<remap from="apriltags_detector_node/image_raw" to="camera_node/image/rect"/>
-	<remap from="apriltags_detector_node/camera_info" to="camera_node/raw_camera_info"/>
-	<include file="$(find apriltag_ros)/launch/apriltag_detector_node.launch">
-		<arg name="veh" value="$(arg veh)"/>
-		<arg name="config" value="$(arg config)"/>
-		<arg name="param_file_name" value="$(arg param_file_name)"/>
-	</include>
-	<!-- Postprocessing node -->
-	<remap from="apriltags_postprocessing_node/apriltags_in" to="tag_detections" />
-	<include file="$(find apriltag_duckietown)/launch/apriltags_postprocessing_node.launch">
-		<arg name="veh" value="$(arg veh)"/>
-		<arg name="config" value="$(arg config)"/>
-		<arg name="param_file_name" value="$(arg param_file_name)"/>
-	</include>
-</group>
-<!--End Apriltags -->
-
-<!-- Start LEDs Detection / Not LF, IN-->
-<group if="$(arg LED)">
-
-
-	<!-- Detection -->
-	<group if="$(arg /LED/detector)">
-		<include file="$(find led_detection)/launch/led_detection.launch">
-			<arg name="veh" value="$(arg veh)"/>
-			<arg name="config" value="$(arg config)"/>
-			<arg name="param_file_name" value="$(arg param_file_name)"/>
-		</include>
-	</group>
-
-	<!-- not LF, not IN -->
-	<!--remap from="led_joy_mapper_node/change_color_pattern" to="led_emitter_node/change_color_pattern" /-->
-	<group if="$(arg /LED/joystick)">
-		<include file="$(find led_joy_mapper)/launch/led_joy_mapper_node.launch">
-			<arg name="veh" value="$(arg veh)"/>
-			<arg name="config" value="$(arg config)"/>
-			<arg name="param_file_name" value="$(arg param_file_name)"/>
-		</include>
-	</group>
-
-
-	<!-- not LF, not IN -->
-	<!--<remap from="led_pattern_switch_node/change_color_pattern" to="led_emitter_node/set_pattern" />-->
-	<group if="$(arg /LED/pattern_switch)">
-	  <remap from="led_pattern_switch_node/set_pattern" to="led_emitter_node/set_pattern"/>
-		<include file="$(find led_pattern_switch)/launch/led_pattern_switch_node.launch">
-			<arg name="veh" value="$(arg veh)"/>
-			<arg name="param_file_name" value="$(arg param_file_name)"/>
-		</include>
-	</group>
-
-	<!-- not LF, not IN -->
-	<!-- TODO do we need some remappings here? -->
-	<remap from="LED_interpreter_node/raw_led_detection" to="led_detector_node/raw_led_detection" />
-	<group if="$(arg /LED/interpreter)">
-		<include file="$(find led_interpreter)/launch/LED_interpreter.launch">
-			<arg name="veh" value="$(arg veh)"/>
-			<arg name="config" value="$(arg config)"/>
-			<arg name="param_file_name" value="$(arg param_file_name)"/>
-			<arg name="intersectionType" value="$(arg intersectionType)" />
-		</include>
-	</group>
-
-	<!-- Not launching visualization because it will crash on robot. Can be manually launched from laptop except that things weren't done right in the elemental launch files. Shoule be fixed -->
-</group>
-=======
     <arg name="apriltags" default="false"/>
 
     <arg name="LED" default="false" />
@@ -752,7 +362,6 @@
             </include>
         </group>
     </group>
->>>>>>> 4822bf06
 
 <!-- End LEDs Detection -->
 
