<?xml version="1.0" encoding="utf-8"?>
<launch>
    <!-- start args TODO: most things here should come from node's config files!-->
        <arg name="veh" default="$(env VEHICLE_NAME)"
         doc="The name of the robot (e.g., autobot01, watchtower02, ...)"/>
        <arg name="robot_type" default="$(env ROBOT_TYPE)"
         doc="The type of the robot (e.g., duckiebot, watchtower, traffic_light, ...)"/>
        <arg name="robot_configuration" default="$(env ROBOT_CONFIGURATION)"
         doc="The configuration of the robot (e.g., DB19, DB20, WT18, ...)"/>
<<<<<<< HEAD
    <arg name="demo_name" /> <!-- this is required  used for demo specific configs like fsm -->
    <arg name="traffic_mode" doc="Left/Right-hand traffic" default="RHT"/>
=======
        <arg name="demo_name" /> <!-- this is required  used for demo specific configs like fsm -->
>>>>>>> 3c22bac7
	<arg name="config" default="baseline" />
	<arg name="camera_topic" default="camera_node"/>
	<arg name="param_file_name" default="default" />
	<arg name="apriltags_param_file_name" default="$(arg param_file_name)" />
	<arg name="fsm_file_name" default="$(arg demo_name)" />
	<arg name="verbose" default="false" />
	<arg name="ai_trafo_mode" default="cb" doc="'cb' for colo balance only; 'both' for color balance and linear trafo"/>
	<arg name="ai_interval" default="5" doc="interval with which the linear trafo gets updated. color balance is performed every second."/>
	<arg name="line_detector_param_file_name" default="$(arg param_file_name)"/>
	<arg name="intersectionType" default= "stopSign"/>
    <!-- end args -->

    <!-- general convention on remappings is that we remap the "subscribers" -->

    <!-- start switch args -->
    <arg name="/camera/raw" default="false"/>
    <arg name="/camera/rect" default="false"/>

    <arg name="anti_instagram" default="false"/>
    <arg name="communication" default="false"/>


    <arg name="visualization" default="false" />

    <arg name="lane_following" default="false"/>
    <arg name="/lane_following/line_detection" default="false"/>
    <arg name="/lane_following/ground_projection" default="false"/>
    <arg name="/lane_following/lane_filter" default="false"/>
    <arg name="/lane_following/stop_line_filter" default="false"/>
    <arg name="/lane_following/lane_controller" default="false"/>

    <arg name="fsm" default="false"/>
    <arg name="/fsm/logic_gate" default="false"/>

    <arg name="show_bird_perspective" default="false"/>

    <arg name="vehicle_avoidance" default="false"/>
    <arg name="/vehicle_avoidance/detection" default="false" />
    <arg name="/vehicle_avoidance/filter" default="false" />
    <arg name="/vehicle_avoidance/control" default="false"/>

    <arg name="obstacle_detection" default="false"/>
    <arg name="/obstacle_detection/detection" default="false"/>

    <arg name="apriltags" default="false"/>

    <arg name="LED" default="false" />
    <arg name="/LED/pattern_switch" default="false" />
    <arg name="/LED/detector" default="false" />
    <arg name="/LED/joystick" default="false" />
    <arg name="/LED/interpreter" default="false" />
    <arg name="/LED/emitter" default="false" />

    <arg name="coordination" default="false"/>
    <arg name="/coordination/implicit_coordination" default="false"/>
    <arg name="/coordination/explicit_coordination" default="false"/>
    <arg name="/coordination/priority_protocol" default= "false"/>

    <arg name="/localization" default="false"/>
    <arg name="/localization/deadreckoning" default="false"/>
    <arg name="/localization/apriltag_localization" default="false"/>

    <arg name="parallel_autonomy" default="false"/>

    <arg name="apriltags_random" default="false"/>

    <arg name="unicorn_intersection" default="false"/>

    <arg name="intersection_type_detector" default="false"/>

    <arg name="statistics" default="false"/>
    <arg name="enable_statistics" default="$(arg statistics)"/>
    <arg name="maintenance_control" default="false"/>
    <!-- end switch args -->


    <!-- Image Decoding -->
    <group if="$(arg /camera/raw)">
        <remap from="decoder_node/image_in" to="$(arg camera_topic)/image/compressed"/>
        <remap from="decoder_node/image_out" to="$(arg camera_topic)/image/raw"/>
        <include file="$(find image_processing)/launch/image_decoding.launch">
            <arg name="veh" value="$(arg veh)"/>
            <arg name="param_file_name" value="$(arg param_file_name)"/>
        </include>
    </group>


    <!-- Image Rectification -->
    <group if="$(arg /camera/rect)">
        <remap from="rectifier_node/image_in" to="$(arg camera_topic)/image/compressed"/>
        <remap from="rectifier_node/camera_info_in" to="$(arg camera_topic)/camera_info"/>
        <include file="$(find image_processing)/launch/image_rectification.launch">
            <arg name="veh" value="$(arg veh)"/>
        </include>
    </group>
    <!-- End Camera -->


    <!-- Start FSM -->
    <group if="$(arg fsm)">
        <!-- FSM -->
        <!-- no remapping for FSM - full topic names specified in params yaml -->
        <remap from="fsm_node/set_pattern" to="led_emitter_node/set_pattern"/>
        <include file="$(find fsm)/launch/fsm_node.launch">
            <arg name="veh" value="$(arg veh)"/>
            <arg name="param_file_name" value="$(arg fsm_file_name)"/>
        </include>

        <!-- car_cmd_switch_node -->
        <!-- no remappings for car_cmd_switch - full topic names specified in params yaml -->
        <!-- <remap from="car_cmd_switch_node/cmd_lane_following" to="lane_controller_node/lane_control"/>
        <group unless="$(arg vehicle_avoidance)">
                <remap from="vehicle_avoidance_control_node/car_cmd" to="lane_controller_node/car_cmd" />
        </group> -->

        <group if="$(arg /fsm/logic_gate)">
          <!-- <remap from="coordinator_node/intersection_go" to="logic_gate_node/explicit_intersection_go" /> -->
          <include file="$(find fsm)/launch/logic_gate_node.launch">
            <arg name="veh" value="$(arg veh)"/>
            <arg name="param_file_name" value="$(arg fsm_file_name)"/>
          </include>
        </group>
    </group>
    <!--End FSM -->>


    <!-- Start Lane Following / LF, IN-->
    <group if="$(arg lane_following)">

        <!-- Line Detector -->
        <group if="$(arg /lane_following/line_detection)">
            <remap from="line_detector_node/thresholds" to="anti_instagram_node/thresholds"/>
            <remap from="line_detector_node/image/compressed" to="$(arg camera_topic)/image/compressed"/>
            <include file="$(find line_detector)/launch/line_detector_node.launch">
                <arg name="veh" value="$(arg veh)"/>
                <arg name="param_file_name" value="$(arg line_detector_param_file_name)"/>
                <arg name="traffic_mode" value="$(arg traffic_mode)"/>
            </include>
        </group>

        <!-- Ground projection -->
        <group if="$(arg /lane_following/ground_projection)">
            <remap from="~lineseglist_in" to="line_detector_node/segment_list"/>
            <remap from="~cali_image" to="$(arg camera_topic)/image/raw"/>
            <remap from="~camera_info" to="$(arg camera_topic)/camera_info"/>
            <include file="$(find ground_projection)/launch/ground_projection_node.launch">
                <arg name="veh" value="$(arg veh)"/>
                <arg name="param_file_name" value="$(arg param_file_name)"/>
            </include>
            <group if="$(arg visualization)">
                <remap from="line_segment_visualizer_node/segment_list" to="ground_projection_node/lineseglist_out"/>
                <remap from="line_segment_visualizer_node/segment_list_filtered" to="lane_filter_node/seglist_filtered"/>
                <include file="$(find visualization_tools)/launch/line_segment_visualizer_node.launch">
                    <arg name="veh" value="$(arg veh)" />
                </include>
            </group>
        </group>

        <!-- Lane Filter -->
        <group if="$(arg /lane_following/lane_filter)">
            <remap from="lane_filter_node/segment_list" to="ground_projection_node/lineseglist_out"/>
            <remap from="lane_filter_node/car_cmd" to="car_cmd_switch_node/cmd"/>
            <remap from="lane_filter_node/fsm_mode" to="fsm_node/mode" />
            <remap from="lane_filter_node/left_wheel_encoder_node/tick" to="left_wheel_encoder_node/tick"/>
            <remap from="lane_filter_node/right_wheel_encoder_node/tick" to="right_wheel_encoder_node/tick"/>
	        <!--<remap from="lane_filter_node/seglist_filtered" to="lane_controller_node/seglist_filtered" />-->
            <include file="$(find lane_filter)/launch/lane_filter_node.launch">
                <arg name="veh" value="$(arg veh)"/>
                <arg name="param_file_name" value="$(arg param_file_name)"/>
            </include>
        </group>

        <!-- Stop Line Filter -->
        <group if="$(arg /lane_following/stop_line_filter)">
            <remap from="stop_line_filter_node/lanewidth" to="lane_filter_node/lanewidth"/>
            <remap from="stop_line_filter_node/lane_pose" to="lane_filter_node/lane_pose"/>
            <remap from="stop_line_filter_node/segment_list" to="ground_projection_node/lineseglist_out"/>
            <include file="$(find stop_line_filter)/launch/stop_line_filter_node.launch">
                <arg name="veh" value="$(arg veh)"/>
                <arg name="param_file_name" value="$(arg param_file_name)"/>
            </include>
        </group>

        <!-- Lane controller -->
        <group if="$(arg /lane_following/lane_controller)">
            <remap from="lane_controller_node/lane_pose" to="lane_filter_node/lane_pose"/>
            <remap from="lane_controller_node/wheels_cmd" to="wheels_driver_node/wheels_cmd" />
            <remap from="lane_controller_node/fsm_mode" to="fsm_node/mode" />
            <remap from="lane_controller_node/obstacle_distance_reading" to="road_anomaly_watcher/obstacle_distance"/>
            <!-- <remap from="lane_controller_node/obstacle_avoidance_pose" to="obst_avoid/obstacle_avoidance_pose" /> -->
            <!-- <remap from="lane_controller_node/obstacle_detected" to="obstacle_avoidance_node/obstacle_avoidance_active_flag" /> -->
            <remap from="lane_controller_node/stop_line_reading" to="stop_line_filter_node/stop_line_reading" />
            <remap from="wheels_driver_node/radius_limit" to="lane_controller_node/radius_limit" />
            <include file="$(find lane_control)/launch/lane_controller_node.launch">
                <arg name="veh" value="$(arg veh)"/>
                <arg name="param_file_name" value="$(arg param_file_name)"/>
                <arg name="traffic_mode" value="$(arg traffic_mode)"/>
            </include>
        </group>

        <!-- Visualization -->
        <group if="$(arg visualization)">
            <include file="$(find visualization_tools)/launch/lane_pose_visualizer_node.launch">
                <arg name="veh" value="$(arg veh)"/>
            </include>
        </group>

    </group>
    <!-- End Lane Control -->    

    <!-- Start Vehicle Avoidance -->
    <group if="$(arg vehicle_avoidance)">

        <!-- Vehicle Avoidance Detection Node -->
        <remap from="vehicle_detection_node/image" to="$(arg camera_topic)/image/compressed" />
        <remap from="vehicle_detection_node/detection" to="road_anomaly_watcher/obstacle_exists" />
        <group if="$(arg /vehicle_avoidance/detection)">
            <include file="$(find vehicle_detection)/launch/vehicle_detection_node.launch">
                <arg name="veh" value="$(arg veh)"/>
            </include>
        </group>

        <!-- Vehicle Avoidance Filter Node -->
        <remap from="vehicle_filter_node/mode" to="fsm_node/mode" />
        <remap from="vehicle_filter_node/set_custom_pattern" to="led_emitter_node/set_custom_pattern"/>
        <remap from="vehicle_filter_node/camera_info" to="$(arg camera_topic)/camera_info" />
        <remap from="vehicle_filter_node/centers" to="vehicle_detection_node/centers" />
        <!-- Breaking convenction and remapping an output to make the virtual stop line readings look like
        real stop line readings -->
        <remap from="vehicle_filter_node/virtual_stop_line" to="road_anomaly_watcher/obstacle_distance"/>
        <remap from="vehicle_filter_node/stopped" to="road_anomaly_watcher/obstacle_halted_vehicle"/>
        <group if="$(arg /vehicle_avoidance/filter)">
            <include file="$(find vehicle_detection)/launch/vehicle_filter_node.launch">
                <arg name="veh" value="$(arg veh)"/>
            </include>
        </group>

        <!-- Vehicle Avoidance Control Node
        <group if="$(arg /vehicle_avoidance/control)">
            <remap from="vehicle_avoidance_control_node/detection" to="vehicle_detection_node/detection"/>
            <remap from="vehicle_avoidance_control_node/vehicle_pose" to="vehicle_filter_node/pose"/>
            <remap from="vehicle_avoidance_control_node/car_cmd_in" to="lane_controller_node/car_cmd"/>
            <include file="$(find vehicle_detection)/launch/vehicle_avoidance_control_node.launch">
                <arg name="veh" value="$(arg veh)"/>
            </include>
        </group>-->
    </group>
    <!-- End Vehicle Avoidance -->

    <!-- Start Obstacle Detection -->
    <group if="$(arg obstacle_detection)">

        <group if="$(arg /obstacle_detection/detection)">
<!--            publish / set -->
            <remap from="obstacle_detection_node/mode" to="fsm_node/mode" />
            <remap from="obstacle_detection_node/virtual_stop_line" to="road_anomaly_watcher/obstacle_distance"/>
            <remap from="obstacle_detection_node/stopped" to="road_anomaly_watcher/obstacle_halted_vehicle"/>
            <remap from="obstacle_detection_node/set_custom_pattern" to="led_emitter_node/set_custom_pattern"/>
<!--            pedestrian -->
            <remap from="obstacle_detection_node/pedestrian_detection/detection" to="pedestrian_detection/detection"/>
<!--            vehicle -->
            <remap from="obstacle_detection_node/vehicle_detection/detection" to="road_anomaly_watcher/obstacle_exists"/>
<!--            tof range -->
            <remap from="obstacle_detection_node/front_center_tof/range" to="front_center_tof_driver_node/range"/>
            <include file="$(find obstacle_detection)/launch/obstacle_detection_node.launch">
                <arg name="veh" value="$(arg veh)"/>
            </include>
        </group>
    </group>
    <!-- End Obstacle Detection -->

    <!-- Start AprilTags -->
    <group if="$(arg apriltags)">
        <!-- Detector node -->
        <remap from="apriltag_detector_node/image" to="$(arg camera_topic)/image/compressed" />
        <remap from="apriltag_detector_node/camera_info" to="$(arg camera_topic)/camera_info" />
        <include file="$(find apriltag)/launch/apriltag_detector_node.launch">
            <arg name="veh" value="$(arg veh)"/>
        </include>

        <!-- Postprocessing node -->
        <remap from="apriltag_postprocessing_node/detections" to="apriltag_detector_node/detections" />
        <include file="$(find apriltag)/launch/apriltag_postprocessing_node.launch">
            <arg name="veh" value="$(arg veh)"/>
            <arg name="param_file_name" value="$(arg param_file_name)"/>
        </include>
    </group>
    <!--End Apriltags -->

    <!-- Start Localization -->

    <group if="$(arg /localization)">
        <group if="$(arg /localization/deadreckoning)">
            <!-- Deadreckoning node -->
            <include file="$(find deadreckoning)/launch/deadreckoning_node.launch">
                <arg name="veh" value="$(arg veh)"/>
            </include>
        </group>

        <!-- Localization node -->
        <group if="$(arg /localization/apriltag_localization)">
            <remap from="localization_node/detections" to="apriltag_detector_node/detections" />
            <include file="$(find autolab)/launch/localization.launch">
                <arg name="veh" value="$(arg veh)"/>
                <arg name="robot_type" value="$(arg robot_type)"/>
                <arg name="robot_configuration" value="$(arg robot_configuration)"/>
            </include>
        </group>
    </group>

    <!--End Localization -->


    <!-- Start LEDs Detection -->
    <group if="$(arg LED)">
        <!-- Detection -->
        <group if="$(arg /LED/detector)">
            <remap from="led_detector_node/image/compressed" to="$(arg camera_topic)/image/compressed"/>
            <include file="$(find led_detection)/launch/led_detection.launch">
                <arg name="veh" value="$(arg veh)"/>
                <arg name="param_file_name" value="$(arg param_file_name)"/>
                <arg name="verbose" value = "1"/>
            </include>
        </group>

        <!--remap from="led_joy_mapper_node/change_color_pattern" to="led_emitter_node/change_color_pattern" /-->
        <group if="$(arg /LED/joystick)">
            <include file="$(find led_joy_mapper)/launch/led_joy_mapper_node.launch">
                <arg name="veh" value="$(arg veh)"/>
                <arg name="config" value="$(arg config)"/>
                <arg name="param_file_name" value="$(arg param_file_name)"/>
            </include>
        </group>

        <!--<remap from="led_pattern_switch_node/change_color_pattern" to="led_emitter_node/set_pattern" />-->
        <group if="$(arg /LED/emitter)">
            <include file="$(find led_emitter)/launch/led_emitter_node.launch">
                <arg name="veh" value="$(arg veh)"/>
            </include>
        </group>

                <!--<remap from="led_pattern_switch_node/change_color_pattern" to="led_emitter_node/set_pattern" />-->
        <group if="$(arg /LED/pattern_switch)">
            <remap from="led_pattern_switch_node/set_pattern" to="led_emitter_node/set_pattern"/>
            <include file="$(find led_pattern_switch)/launch/led_pattern_switch_node.launch">
                <arg name="veh" value="$(arg veh)"/>
                <arg name="param_file_name" value="$(arg param_file_name)"/>
            </include>
        </group>
    </group>

    <!-- End LEDs Detection -->

   
    <!-- Start Communication (New intersection coorditation) -->
    <group if="$(arg communication)">
        <remap from="communication_node/image_in" to="camera_node/image/compressed"/>
        <remap from="communication_node/intersection_type_in" to="apriltag_postprocessing_node/apriltags_out"/>
        <remap from="communication_node/set_custom_pattern" to="led_emitter_node/set_custom_pattern"/>
        <include file="$(find communication)/launch/communication_node.launch">
            <arg name="veh" value="$(arg veh)"/>
            <arg name="param_file_name" value="$(arg param_file_name)"/>
        </include>
    </group>
    <!-- End Communication -->
    

    <!-- Start Coordination -->
    <group if="$(arg coordination)">
        <group if="$(arg /coordination/explicit_coordination)">
            <!-- Vehicle Coordinator-->
            <remap from="coordinator_node/mode" to="fsm_node/mode" />
            <remap from="coordinator_node/signals_detection" to="led_detector_node/signals_detection" />
            <remap from="coordinator_node/apriltags_out" to="apriltag_postprocessing_node/apriltags_out" />
            <!--remap from="simple_coordinator_node/change_color_pattern" to="led_emitter_node/change_color_pattern" /-->
            <remap from="coordinator_node/path_computed" to="intersection_navigation_node/path_computed" />
            <remap from="coordinator_node/maintenance_state" to="maintenance_control_node/maintenance_state"/>
            <include file="$(find explicit_coordinator)/launch/coordination_ETHZ17.launch">
                <arg name="veh" value="$(arg veh)"/>
                <arg name="config" value="$(arg config)"/>
                <arg name="param_file_name" value="$(arg param_file_name)"/>
                <arg name="intersectionType" value="$(arg intersectionType)" />
                <arg name="use_priority_protocol" value="$(arg /coordination/priority_protocol)" />

            </include>
        </group>
    </group>
    <!-- End Coordination -->

    <!-- Start Unicorn intersection -->
    <group if="$(arg unicorn_intersection)">
        <remap from="unicorn_intersection_node/fsm_state" to="fsm_node/mode"/>
        <remap from="unicorn_intersection_node/intersection_go" to="coordinator_node/intersection_go"/>
        <remap from="unicorn_intersection_node/intersection_done" to="intersection_navigation_node/intersection_done"/>
        <remap from="unicorn_intersection_node/turn_id_and_type" to="random_april_tag_turns_node/turn_id_and_type"/>
        <remap from="unicorn_intersection_node/stop_line_reading" to="stop_line_filter_node/stop_line_reading"/>
        <remap from="unicorn_intersection_node/left_wheel_encoder_node/tick" to="left_wheel_encoder_node/tick"/>
        <remap from="unicorn_intersection_node/right_wheel_encoder_node/tick" to="right_wheel_encoder_node/tick"/>
        <include file="$(find unicorn_intersection)/launch/unicorn_intersection_node.launch">
            <arg name="veh" value="$(arg veh)"/>
            <arg name="param_file_name" value="$(arg param_file_name)"/>
        </include>
    </group>
    <!-- End Unicorn intersection -->

    <!-- Start intersection type detection -->
    <group if="$(arg intersection_type_detector)">
        <remap from="intersection_type_detector_node/tag" to="apriltag_postprocessing_node/apriltags_out"/>
        <include file="$(find navigation)/launch/intersection_type_detector_node.launch">
            <arg name="veh" value="$(arg veh)"/>
            <arg name="param_file_name" value="$(arg param_file_name)"/>
        </include>
    </group>
    <!-- End intersection type detection -->


    <!-- Start Random Apriltag -->
    <group if="$(arg apriltags_random)">
        <!-- random april tags -->
        <remap from="random_april_tag_turns_node/mode" to="fsm_node/mode"/>
        <remap from="random_april_tag_turns_node/tag" to="apriltag_postprocessing_node/apriltags_out"/>

        <remap from="random_april_tag_turns_node/turn_type" to="intersection_navigation_node/turn_type"/>

        <include file="$(find navigation)/launch/random_april_tag_turns_node.launch">
            <arg name="veh" value="$(arg veh)"/>
            <arg name="param_file_name" value="$(arg param_file_name)"/>
        </include>
    </group>
    <!-- End Random Apriltag -->

    <!-- Start anti-instagram / LF, IN -->
    <group if="$(arg anti_instagram)">
        <remap from="anti_instagram_node/uncorrected_image/compressed" to="$(arg camera_topic)/image/compressed"/>
        <!-- NOT LOADING PARAMS FROM A YAML FILE -->
        <include file="$(find anti_instagram)/launch/anti_instagram_node.launch">
            <arg name="veh" value="$(arg veh)"/>
            <!-- <arg name="ai_interval" value="$(arg ai_interval)"/>-->
        </include>
    </group>
    <!-- End anti-instagram -->


    <!-- Start Parallel Autonomy -->
    <!-- TODO fix or remove
    <group if="$(arg parallel_autonomy)">
        <remap from="lane_supervisor_node/lane_pose" to="lane_filter_node/lane_pose"/>
        <remap from="lane_supervisor_node/car_cmd_joy" to="joy_mapper_node/car_cmd"/>
        <remap from="lane_supervisor_node/car_cmd_lane" to="lane_controller_node/car_cmd"/>
        <remap from="lane_supervisor_node/stop_line_reading" to="stop_line_filter_node/stop_line_reading"/>
        <remap from="intersection_supervisor_node/mode" to="fsm_node/mode"/>
        <remap from="intersection_supervisor_node/joy" to="joy"/>
        <remap from="intersection_supervisor_node/turn_type" to="intersection_navigation_node/turn_type" />
        <remap from="intersection_supervisor_node/tag" to="apriltag_postprocessing_node/apriltags_out"/>
        <remap from="intersection_supervisor_node/intersection_done" to="intersection_navigation/intersection_done"/>
        <include file="$(find parallel_autonomy)/launch/lane_supervisor_node.launch">
            <arg name="veh" value="$(arg veh)"/>
            <arg name="config" value="$(arg config)"/>
            <arg name="param_file_name" value="$(arg param_file_name)"/>
        </include>
        <include file="$(find parallel_autonomy)/launch/intersection_supervisor_node.launch">
            <arg name="veh" value="$(arg veh)"/>
            <arg name="config" value="$(arg config)"/>
            <arg name="param_file_name" value="$(arg param_file_name)"/>
        </include>
    </group>
    -->
    <!-- End Parallel Autonomy -->

</launch><|MERGE_RESOLUTION|>--- conflicted
+++ resolved
@@ -1,18 +1,13 @@
 <?xml version="1.0" encoding="utf-8"?>
 <launch>
-    <!-- start args TODO: most things here should come from node's config files!-->
-        <arg name="veh" default="$(env VEHICLE_NAME)"
+	<!-- start args TODO: most things here should come from node's config files!-->
+	<arg name="veh" default="$(env VEHICLE_NAME)"
          doc="The name of the robot (e.g., autobot01, watchtower02, ...)"/>
-        <arg name="robot_type" default="$(env ROBOT_TYPE)"
+    <arg name="robot_type" default="$(env ROBOT_TYPE)"
          doc="The type of the robot (e.g., duckiebot, watchtower, traffic_light, ...)"/>
-        <arg name="robot_configuration" default="$(env ROBOT_CONFIGURATION)"
+    <arg name="robot_configuration" default="$(env ROBOT_CONFIGURATION)"
          doc="The configuration of the robot (e.g., DB19, DB20, WT18, ...)"/>
-<<<<<<< HEAD
     <arg name="demo_name" /> <!-- this is required  used for demo specific configs like fsm -->
-    <arg name="traffic_mode" doc="Left/Right-hand traffic" default="RHT"/>
-=======
-        <arg name="demo_name" /> <!-- this is required  used for demo specific configs like fsm -->
->>>>>>> 3c22bac7
 	<arg name="config" default="baseline" />
 	<arg name="camera_topic" default="camera_node"/>
 	<arg name="param_file_name" default="default" />
@@ -149,7 +144,6 @@
             <include file="$(find line_detector)/launch/line_detector_node.launch">
                 <arg name="veh" value="$(arg veh)"/>
                 <arg name="param_file_name" value="$(arg line_detector_param_file_name)"/>
-                <arg name="traffic_mode" value="$(arg traffic_mode)"/>
             </include>
         </group>
 
@@ -209,7 +203,6 @@
             <include file="$(find lane_control)/launch/lane_controller_node.launch">
                 <arg name="veh" value="$(arg veh)"/>
                 <arg name="param_file_name" value="$(arg param_file_name)"/>
-                <arg name="traffic_mode" value="$(arg traffic_mode)"/>
             </include>
         </group>
 
@@ -221,7 +214,7 @@
         </group>
 
     </group>
-    <!-- End Lane Control -->    
+    <!-- End Lane Control -->
 
     <!-- Start Vehicle Avoidance -->
     <group if="$(arg vehicle_avoidance)">
@@ -237,7 +230,7 @@
 
         <!-- Vehicle Avoidance Filter Node -->
         <remap from="vehicle_filter_node/mode" to="fsm_node/mode" />
-        <remap from="vehicle_filter_node/set_custom_pattern" to="led_emitter_node/set_custom_pattern"/>
+        <remap from="vehicle_filter_node/set_pattern" to="led_emitter_node/set_pattern"/>
         <remap from="vehicle_filter_node/camera_info" to="$(arg camera_topic)/camera_info" />
         <remap from="vehicle_filter_node/centers" to="vehicle_detection_node/centers" />
         <!-- Breaking convenction and remapping an output to make the virtual stop line readings look like
@@ -366,7 +359,7 @@
 
     <!-- End LEDs Detection -->
 
-   
+
     <!-- Start Communication (New intersection coorditation) -->
     <group if="$(arg communication)">
         <remap from="communication_node/image_in" to="camera_node/image/compressed"/>
@@ -378,7 +371,7 @@
         </include>
     </group>
     <!-- End Communication -->
-    
+
 
     <!-- Start Coordination -->
     <group if="$(arg coordination)">
