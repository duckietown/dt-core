--- conflicted
+++ resolved
@@ -51,18 +51,11 @@
     def __init__(self, node_name):
 
         # Initialize the DTROS parent class
-<<<<<<< HEAD
-        super(LaneControllerNode, self).__init__(node_name=node_name, node_type=NodeType.PERCEPTION,
-                                                 fsm_controlled=True)
-
-        self._veh = rospy.get_param("~veh")
-=======
         super(LaneControllerNode, self).__init__(
             node_name=node_name,
             node_type=NodeType.PERCEPTION,
             fsm_controlled=True
         )
->>>>>>> 3c22bac7
 
         # Add the node parameters to the parameters dictionary
         # TODO: MAKE TO WORK WITH NEW DTROS PARAMETERS
@@ -79,7 +72,7 @@
         #self.params["~theta_thres"] = rospy.get_param("~theta_thres", None)
         #Breaking up the self.params["~theta_thres"] parameter for more finer tuning of phi
         self.params["~theta_thres_min"] = DTParam("~theta_thres_min", param_type=ParamType.FLOAT, min_value=-100.0, max_value=100.0)  #SUGGESTION mandatorizing the use of DTParam inplace of rospy.get_param for parameters in the entire dt-core repository as it allows active tuning while Robot is in action.
-        self.params["~theta_thres_max"] = DTParam("~theta_thres_max", param_type=ParamType.FLOAT, min_value=-100.0, max_value=100.0) 
+        self.params["~theta_thres_max"] = DTParam("~theta_thres_max", param_type=ParamType.FLOAT, min_value=-100.0, max_value=100.0)
         self.params["~d_thres"] = rospy.get_param("~d_thres", None)
         self.params["~d_offset"] = rospy.get_param("~d_offset", None)
         self.params["~integral_bounds"] = rospy.get_param("~integral_bounds", None)
@@ -237,7 +230,7 @@
             if np.abs(d_err) > self.params["~d_thres"]:
                 self.log("d_err too large, thresholding it!", "error")
                 d_err = np.sign(d_err) * self.params["~d_thres"]
-            
+
             if phi_err > self.params["~theta_thres_max"].value or phi_err < self.params["~theta_thres_min"].value:
                 self.log("phi_err too large/small, thresholding it!", "error")
                 phi_err = np.maximum(self.params["~theta_thres_min"].value, np.minimum(phi_err, self.params["~theta_thres_max"].value))
