--- conflicted
+++ resolved
@@ -96,40 +96,6 @@
         #* Do prediction from the img
         bboxes, classes, scores = self.model.infer(image)
 
-<<<<<<< HEAD
-        # #* Find position of the objects detected
-        # positions = find_position(contours, img_size[0], img_size[1])
-
-        # # Todo: Publish detection
-
-        # #* Add bounding box
-        # for cnt, points in positions:
-        #     x,y,w,h = cv2.boundingRect(cnt)
-        #     old_img = cv2.rectangle(old_img,(x,y),(x+w,y+h),(255,10,10),2)
-        #     x_1, y_1 = round(points[0].x, 3), round(points[0].y, 3)
-        #     x_2, y_2 = round(points[1].x, 3), round(points[1].y, 3)
-        #     # rospy.loginfo(f"point 1: ({x_1}, {y_1}) | point 2: ({x_2}, {y_2})")
-
-        #     old_img = cv2.putText(old_img, f"({x_1}, {y_1})m | ({x_2}, {y_2})m", (x,y-10), cv2.FONT_HERSHEY_SIMPLEX, 0.35, (255,10,10),2)
-
-        if self.debug:
-            colors = {0: (0, 255, 255), 1: (0, 165, 255), 2: (0, 250, 0), 3: (0, 0, 255)}
-            names = {0: "duckie", 1: "duckiebot", 2: "cone", 3: "bus"}
-            font = cv2.FONT_HERSHEY_SIMPLEX
-            for clas, box in zip(classes, bboxes):
-
-                rospy.loginfo(f"Detected: {clas} at: {box}")
-
-                pt1 = np.array([int(box[0]), int(box[1])])
-                pt2 = np.array([int(box[2]), int(box[3])])
-                pt1 = tuple(pt1)
-                pt2 = tuple(pt2)
-                color = colors[int(clas)]
-                name = names[int(clas)]
-                old_img = cv2.rectangle(old_img, pt1, pt2, color, 2)
-                text_location = (pt1[0], min(416, pt1[1]+20))
-                old_img = cv2.putText(old_img, name, text_location, font, 1, color, thickness=3)
-=======
         #* Find position of the objects detected
         positions = find_position(bboxes, img_size[0], img_size[1])
 
@@ -188,7 +154,6 @@
         #         old_img = cv2.rectangle(old_img, pt1, pt2, color, 2)
         #         text_location = (pt1[0], min(416, pt1[1]+20))
         #         old_img = cv2.putText(old_img, name, text_location, font, 1, color, thickness=3)
->>>>>>> 3995c0f5
 
         #* Publish detection img for demo
         obj_det_img = self.bridge.cv2_to_compressed_imgmsg(old_img)
