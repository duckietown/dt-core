#!/usr/bin/env python3
import json
from typing import Optional

import numpy as np
import cv2
import rospy
from cv_bridge import CvBridge
from sensor_msgs.msg import CompressedImage, CameraInfo
from duckietown_msgs.msg import Segment, SegmentList, AntiInstagramThresholds
from line_detector import LineDetector, ColorRange, plotSegments, plotMaps
from image_processing.anti_instagram import AntiInstagram

from duckietown.dtros import DTROS, NodeType, TopicType, DTParam

from dt_computer_vision.camera import CameraModel, Pixel, NormalizedImagePoint


class LineDetectorNode(DTROS):
    """
    The ``LineDetectorNode`` is responsible for detecting the line white, yellow and red line segment in an
    image and is used for lane localization.

    Upon receiving an image, this node reduces its resolution, cuts off the top part so that only the
    road-containing part of the image is left, extracts the white, red, and yellow segments and publishes
    them.
    The main functionality of this node is implemented in the :py:class:`line_detector.LineDetector` class.

    The performance of this node can be very sensitive to its configuration parameters. Therefore, it also
    provides a number of debug topics which can be used for fine-tuning these parameters. These configuration
    parameters can be changed dynamically while the node is running via ``rosparam set`` commands.

    Args:
        node_name (:obj:`str`): a unique, descriptive name for the node that ROS will use

    Configuration:
        ~line_detector_parameters (:obj:`dict`): A dictionary with the parameters for the detector.
                The full list can be found in :py:class:`line_detector.LineDetector`.
        ~colors (:obj:`dict`): A dictionary of colors and color ranges to be detected in the image.
                The keys (color names) should match the ones in the Segment message definition, otherwise an
                exception will be thrown! See the ``config`` directory in the node code for the default
                ranges.
        ~scale (:obj:`float`): A scaling factor to apply to the image before running the line detector.
                Lower resolution would result in faster detection but lower performance.
        ~top_cutoff (:obj:`int`): The number of rows to be removed from the top of the image
                _after_ scaling.

    Subscriber:
        ~camera_node/image/compressed (:obj:`sensor_msgs.msg.CompressedImage`): The camera images
        ~anti_instagram_node/thresholds(:obj:`duckietown_msgs.msg.AntiInstagramThresholds`): The thresholds
            to do color correction

    Publishers:
        ~segment_list (:obj:`duckietown_msgs.msg.SegmentList`): A list of the detected segments.
            Each segment is an :obj:`duckietown_msgs.msg.Segment` message
        ~debug/segments/compressed (:obj:`sensor_msgs.msg.CompressedImage`): Debug topic with the segments
            drawn on the input image
        ~debug/edges/compressed (:obj:`sensor_msgs.msg.CompressedImage`): Debug topic with the Canny edges
            drawn on the input image
        ~debug/maps/compressed (:obj:`sensor_msgs.msg.CompressedImage`): Debug topic with the regions falling
            in each color range drawn on the input image
        ~debug/ranges_HS (:obj:`sensor_msgs.msg.Image`): Debug topic with a histogram of the colors in the
            input image and the color ranges, Hue-Saturation projection
        ~debug/ranges_SV (:obj:`sensor_msgs.msg.Image`): Debug topic with a histogram of the colors in the
            input image and the color ranges, Saturation-Value projection
        ~debug/ranges_HV (:obj:`sensor_msgs.msg.Image`): Debug topic with a histogram of the colors in the
            input image and the color ranges, Hue-Value projection

    """

    def __init__(self, node_name):
        # Initialize the DTROS parent class
<<<<<<< HEAD
        super(LineDetectorNode, self).__init__(
            node_name=node_name,
            node_type=NodeType.PERCEPTION,
            fsm_controlled=True
        )
=======
        super(LineDetectorNode, self).__init__(node_name=node_name, node_type=NodeType.PERCEPTION)
>>>>>>> b5df80dd

        # Define parameters
        self._line_detector_parameters = rospy.get_param("~line_detector_parameters")
        self._veh = rospy.get_param("~veh")
        self._scale = rospy.get_param("~scale")
        self._top_cutoff = rospy.get_param("~top_cutoff")
        self._colors = DTParam("~colors")

        # TODO: use TurboJPEG instead
        self.bridge = CvBridge()

        # The thresholds to be used for AntiInstagram color correction
        self.ai_thresholds_received = False
        self.anti_instagram_thresholds = dict()
        self.ai = AntiInstagram()

        # This holds the colormaps for the debug/ranges images after they are computed once
        self.colormaps = dict()

        # Create a new LineDetector object with the parameters from the Parameter Server / config file
        self.detector = LineDetector(**self._line_detector_parameters)

        # Update the color ranges objects
        self.color_ranges = {}
        self.on_colors_range_change()
        self._colors.register_update_callback(self.on_colors_range_change)

        self.camera: Optional[CameraModel] = None

        # Publishers
        self.pub_lines = rospy.Publisher(
            "~segment_list", SegmentList, queue_size=1, dt_topic_type=TopicType.PERCEPTION
        )
        self.pub_d_segments = rospy.Publisher(
            "~debug/segments/compressed", CompressedImage, queue_size=1, dt_topic_type=TopicType.DEBUG
        )
        self.pub_d_edges = rospy.Publisher(
            "~debug/edges/compressed", CompressedImage, queue_size=1, dt_topic_type=TopicType.DEBUG
        )
        self.pub_d_maps = rospy.Publisher(
            "~debug/maps/compressed", CompressedImage, queue_size=1, dt_topic_type=TopicType.DEBUG
        )
        # these are not compressed because compression adds undesired blur
        self.pub_d_ranges_HS = rospy.Publisher(
            "~debug/ranges_HS/compressed", CompressedImage, queue_size=1, dt_topic_type=TopicType.DEBUG
        )
        self.pub_d_ranges_SV = rospy.Publisher(
            "~debug/ranges_SV/compressed", CompressedImage, queue_size=1, dt_topic_type=TopicType.DEBUG
        )
        self.pub_d_ranges_HV = rospy.Publisher(
            "~debug/ranges_HV/compressed", CompressedImage, queue_size=1, dt_topic_type=TopicType.DEBUG
        )

        # Subscribers
        self.sub_camera_info = rospy.Subscriber("~camera_info", CameraInfo, self.cb_camera_info, queue_size=1)
        self.sub_image = rospy.Subscriber(
            "~image/compressed", CompressedImage, self.image_cb, buff_size=10000000, queue_size=1
        )

        self.sub_thresholds = rospy.Subscriber(
            "~thresholds", AntiInstagramThresholds, self.thresholds_cb, queue_size=1
        )

        # Check if CUDA is available
        if cv2.cuda.getCudaEnabledDeviceCount() > 0:
            self.loginfo("Using CUDA GPU for line detection.")
            self.cuda_enabled = True
        else:
            self.loginfo("Using the CPU for line detection.")
            self.cuda_enabled = False

    def on_colors_range_change(self):
        self.color_ranges = {
            color: ColorRange.fromDict(d)
            for color, d in list(self._colors.value.items())
        }
        self.loginfo(f"Color range changed to {json.dumps(self._colors.value)}")

    def thresholds_cb(self, thresh_msg):
        # TODO: these should be DTParam
        self.anti_instagram_thresholds["lower"] = thresh_msg.low
        self.anti_instagram_thresholds["higher"] = thresh_msg.high
        self.ai_thresholds_received = True
        # TODO: unsubscribe here

    def cb_camera_info(self, msg: CameraInfo):
        """
        Initializes a :py:class:`image_processing.GroundProjectionGeometry` object and a
        :py:class:`image_processing.Rectify` object for image rectification

        Args:
            msg (:obj:`sensor_msgs.msg.CameraInfo`): Intrinsic properties of the camera.

        """
        if self.camera is None:
            self.camera = CameraModel(
                width=msg.width,
                height=msg.height,
                K=np.array(msg.K).reshape((3, 3)),
                D=np.array(msg.D),
                P=np.array(msg.P).reshape((3, 4)),
            ).scaled(self._scale).cropped(top=self._top_cutoff)
            # unsubscribe from camera info topic
            self.loginfo("Camera parameters received, unsubscribing.")
            self.sub_camera_info.switch_off()

    def image_cb(self, image_msg):
        """
        Processes the incoming image messages.

        Performs the following steps for each incoming image:

        #. Performs color correction
        #. Resizes the image to the ``~img_size`` resolution
        #. Removes the top ``~top_cutoff`` rows of pixels
        #. Extracts the line segments in the image using :py:class:`line_detector.LineDetector`
        #. Converts the coordinates of detected segments to normalized ones
        #. Creates and publishes the resultant :obj:`duckietown_msgs.msg.SegmentList` message
        #. Creates and publishes debug images if there is a subscriber to the respective topics

        Args:
            image_msg (:obj:`sensor_msgs.msg.CompressedImage`): The receive image message

        """
        if self.camera is None:
            return

        # Decode from compressed image with OpenCV
        try:
            obtained_image = self.bridge.compressed_imgmsg_to_cv2(image_msg)
        except ValueError as e:
            self.logerr(f"Could not decode image: {e}")
            return
        
        # Perform color correction
        if self.ai_thresholds_received:
            obtained_image = self.ai.apply_color_balance(
                self.anti_instagram_thresholds["lower"], self.anti_instagram_thresholds["higher"], obtained_image
            )

<<<<<<< HEAD
        # Resize the image to the desired dimensions
        height_original, width_original = image.shape[0:2]
        img_size = (self.camera.width, self.camera.height + self._top_cutoff)

        if img_size[0] != width_original or img_size[1] != height_original:
            image = cv2.resize(image, img_size, interpolation=cv2.INTER_NEAREST)
        if self._top_cutoff > 0:
            image = image[self._top_cutoff :, :, :]
=======
        if self.cuda_enabled:
            gpu_image = cv2.cuda_GpuMat()
            gpu_image.upload(obtained_image)
        else:
            gpu_image = obtained_image

        # Resize the gpu_image to the desired dimensions
        height_original, width_original = gpu_image.shape[0:2]
        img_size = (self._img_size[1], self._img_size[0])
        if img_size[0] != width_original or img_size[1] != height_original:
            if self.cuda_enabled:
                gpu_image = cv2.cuda.resize(gpu_image, img_size, interpolation=cv2.INTER_NEAREST)
            else:
                gpu_image = cv2.resize(gpu_image, img_size, interpolation=cv2.INTER_NEAREST)

        gpu_image = gpu_image[self._top_cutoff :, :, :]

        # mirror the gpu_image if left-hand traffic mode is set
        if self._traffic_mode.value == "LHT":
            gpu_image = np.fliplr(gpu_image)
>>>>>>> b5df80dd

        # Extract the line segments for every color
        self.detector.setImage(gpu_image)
        detections = {
            color: self.detector.detectLines(ranges) for color, ranges in list(self.color_ranges.items())
        }

        # Construct a SegmentList
        segment_list = SegmentList()
        segment_list.header.stamp = image_msg.header.stamp

        # # Fill in the segment_list with all the detected segments
        for color, det in list(detections.items()):
            # Get the ID for the color from the Segment msg definition, throw and exception otherwise
            if len(det.lines) > 0 and len(det.normals) > 0:
                try:
                    color_id = getattr(Segment, color)
                except AttributeError:
                    self.logerr(f"Color name {color} is not defined in the Segment message")
                    continue
                # itearate over segments
                for x0, y0, x1, y1, norm_x, norm_y in np.hstack((det.lines, det.normals)):
                    segment = Segment()
                    segment.color = color_id
                    # normalized point0
                    p0_px: Pixel = Pixel(x0, y0)
                    p0_nc: NormalizedImagePoint = self.camera.pixel2vector(p0_px)
                    # normalized point1
                    p1_px: Pixel = Pixel(x1, y1)
                    p1_nc: NormalizedImagePoint = self.camera.pixel2vector(p1_px)
                    # populate segments
                    segment.pixels_normalized[0].x = p0_nc.x
                    segment.pixels_normalized[0].y = p0_nc.y
                    segment.pixels_normalized[1].x = p1_nc.x
                    segment.pixels_normalized[1].y = p1_nc.y
                    segment.normal.x = norm_x
                    segment.normal.y = norm_y
                    # populate list
                    segment_list.segments.append(segment)

        # Publish the message
        self.pub_lines.publish(segment_list)
        
        if self.cuda_enabled:
            # Download the image from gpu memory
            image = gpu_image.download()
        else:
            # Just rename appropriately the image variable
            image = gpu_image

        # If there are any subscribers to the debug topics, generate a debug image and publish it
        if self.pub_d_segments.get_num_connections() > 0:
            colorrange_detections = {self.color_ranges[c]: det for c, det in list(detections.items())}
            debug_img = plotSegments(image, colorrange_detections)
            debug_image_msg = self.bridge.cv2_to_compressed_imgmsg(debug_img)
            debug_image_msg.header = image_msg.header
            self.pub_d_segments.publish(debug_image_msg)

        if self.pub_d_edges.get_num_connections() > 0:
            debug_image_msg = self.bridge.cv2_to_compressed_imgmsg(self.detector.canny_edges)
            debug_image_msg.header = image_msg.header
            self.pub_d_edges.publish(debug_image_msg)

        if self.pub_d_maps.get_num_connections() > 0:
            colorrange_detections = {self.color_ranges[c]: det for c, det in list(detections.items())}
            debug_img = plotMaps(image, colorrange_detections)
            debug_image_msg = self.bridge.cv2_to_compressed_imgmsg(debug_img)
            debug_image_msg.header = image_msg.header
            self.pub_d_maps.publish(debug_image_msg)

        for channels in ["HS", "SV", "HV"]:
            publisher = getattr(self, f"pub_d_ranges_{channels}")
            if publisher.get_num_connections() > 0:
                debug_img = self._plot_ranges_histogram(channels)
                debug_image_msg = self.bridge.cv2_to_compressed_imgmsg(debug_img)
                debug_image_msg.header = image_msg.header
                publisher.publish(debug_image_msg)

    def _plot_ranges_histogram(self, channels):
        """Utility method for plotting color histograms and color ranges.

        Args:
            channels (:obj:`str`): The desired two channels, should be one of ``['HS','SV','HV']``

        Returns:
            :obj:`numpy array`: The resultant plot image

        """
        channel_to_axis = {"H": 0, "S": 1, "V": 2}
        axis_to_range = {0: 180, 1: 256, 2: 256}

        # Get which is the third channel that will not be shown in this plot
        missing_channel = "HSV".replace(channels[0], "").replace(channels[1], "")

        hsv_im = self.detector.hsv
        # Get the pixels as a list (flatten the horizontal and vertical dimensions)
        hsv_im = hsv_im.reshape((-1, 3))

        channel_idx = [channel_to_axis[channels[0]], channel_to_axis[channels[1]]]

        # Get only the relevant channels
        x_bins = np.arange(0, axis_to_range[channel_idx[1]] + 1, 2)
        y_bins = np.arange(0, axis_to_range[channel_idx[0]] + 1, 2)
        h, _, _ = np.histogram2d(
            x=hsv_im[:, channel_idx[0]], y=hsv_im[:, channel_idx[1]], bins=[y_bins, x_bins]
        )
        # Log-normalized histogram
        np.log(h, out=h, where=(h != 0))
        h = (255 * h / np.max(h)).astype(np.uint8)

        # Make a color map, for the missing channel, just take the middle of the range
        if channels not in self.colormaps:
            colormap_1, colormap_0 = np.meshgrid(x_bins[:-1], y_bins[:-1])
            colormap_2 = np.ones_like(colormap_0) * (axis_to_range[channel_to_axis[missing_channel]] / 2)

            channel_to_map = {channels[0]: colormap_0, channels[1]: colormap_1, missing_channel: colormap_2}

            self.colormaps[channels] = np.stack(
                [channel_to_map["H"], channel_to_map["S"], channel_to_map["V"]], axis=-1
            ).astype(np.uint8)

            if self.cuda_enabled:
                self.colormaps[channels] = cv2.cuda.cvtColor(self.colormaps[channels], cv2.COLOR_HSV2BGR)
            else:
                self.colormaps[channels] = cv2.cvtColor(self.colormaps[channels], cv2.COLOR_HSV2BGR)

        # resulting histogram image as a blend of the two images
        if self.cuda_enabled:
            im = cv2.cuda.cvtColor(h[:, :, None], cv2.COLOR_GRAY2BGR)
        else:
            im = cv2.cvtColor(h[:, :, None], cv2.COLOR_GRAY2BGR)
            
        im = cv2.addWeighted(im, 0.5, self.colormaps[channels], 1 - 0.5, 0.0)

        # now plot the color ranges on top
        for _, color_range in list(self.color_ranges.items()):
            # convert HSV color to BGR
            c = color_range.representative
            c = np.uint8([[[c[0], c[1], c[2]]]])
            if self.cuda_enabled:
                color = cv2.cuda.cvtColor(c, cv2.COLOR_HSV2BGR).squeeze().astype(int).tolist()
            else:
                color = cv2.cvtColor(c, cv2.COLOR_HSV2BGR).squeeze().astype(int).tolist()

            for i in range(len(color_range.low)):
                cv2.rectangle(
                    im,
                    pt1=(
                        (color_range.high[i, channel_idx[1]] / 2).astype(np.uint8),
                        (color_range.high[i, channel_idx[0]] / 2).astype(np.uint8),
                    ),
                    pt2=(
                        (color_range.low[i, channel_idx[1]] / 2).astype(np.uint8),
                        (color_range.low[i, channel_idx[0]] / 2).astype(np.uint8),
                    ),
                    color=color,
                    lineType=cv2.LINE_4,
                )
        # ---
        return im


if __name__ == "__main__":
    # Initialize the node
    line_detector_node = LineDetectorNode(node_name="line_detector_node")
    # Keep it spinning to keep the node alive
    rospy.spin()<|MERGE_RESOLUTION|>--- conflicted
+++ resolved
@@ -70,15 +70,11 @@
 
     def __init__(self, node_name):
         # Initialize the DTROS parent class
-<<<<<<< HEAD
         super(LineDetectorNode, self).__init__(
             node_name=node_name,
             node_type=NodeType.PERCEPTION,
             fsm_controlled=True
         )
-=======
-        super(LineDetectorNode, self).__init__(node_name=node_name, node_type=NodeType.PERCEPTION)
->>>>>>> b5df80dd
 
         # Define parameters
         self._line_detector_parameters = rospy.get_param("~line_detector_parameters")
@@ -219,16 +215,6 @@
                 self.anti_instagram_thresholds["lower"], self.anti_instagram_thresholds["higher"], obtained_image
             )
 
-<<<<<<< HEAD
-        # Resize the image to the desired dimensions
-        height_original, width_original = image.shape[0:2]
-        img_size = (self.camera.width, self.camera.height + self._top_cutoff)
-
-        if img_size[0] != width_original or img_size[1] != height_original:
-            image = cv2.resize(image, img_size, interpolation=cv2.INTER_NEAREST)
-        if self._top_cutoff > 0:
-            image = image[self._top_cutoff :, :, :]
-=======
         if self.cuda_enabled:
             gpu_image = cv2.cuda_GpuMat()
             gpu_image.upload(obtained_image)
@@ -249,7 +235,6 @@
         # mirror the gpu_image if left-hand traffic mode is set
         if self._traffic_mode.value == "LHT":
             gpu_image = np.fliplr(gpu_image)
->>>>>>> b5df80dd
 
         # Extract the line segments for every color
         self.detector.setImage(gpu_image)
