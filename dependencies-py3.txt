--- conflicted
+++ resolved
@@ -1,15 +1,6 @@
 # LIST YOUR PYTHON3 PACKAGES HERE
 # NOTE: only place non-Duckietown libraries here; pin versions only if necessary
 
-<<<<<<< HEAD
-ruamel.yaml==0.18.0
-comptests-z6==6.0.4
-procgraph-z6==6.1.9
-ros-node-utils==2.0.0
-
-# constraints: >= 6.0.9
-compmake-z6==6.1.5
-=======
 ruamel.yaml==0.18.5
 
 comptests-z6==6.0.4
@@ -20,5 +11,4 @@
 
 # duckiedrone state estimator
 filterpy
-simple_pid
->>>>>>> 76d3df13
+simple_pid