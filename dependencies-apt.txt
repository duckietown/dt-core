--- conflicted
+++ resolved
@@ -15,7 +15,10 @@
 # needed by cmake when installed via pip
 file
 
-<<<<<<< HEAD
+# duckiedrone
+python3-scipy
+ros-noetic-tf-conversions
+
 # OpenCV Dependencies
 pkg-config
 libcanberra-gtk*
@@ -24,9 +27,4 @@
 v4l-utils
 gfortran
 protobuf-compiler
-libgoogle-glog-dev
-=======
-# duckiedrone
-python3-scipy
-ros-noetic-tf-conversions
->>>>>>> 82bcdba1
+libgoogle-glog-dev